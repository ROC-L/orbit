--- conflicted
+++ resolved
@@ -60,12 +60,9 @@
     Msg_RemoteModuleDebugInfo,
     Msg_BpfScript,
     Msg_RemoteTimers,
-<<<<<<< HEAD
-    Msg_RemoteSelectedFunctionsMap,
-=======
     Msg_RemoteCallStack,
     Msg_RemoteSymbol,
->>>>>>> c77d60da
+    Msg_RemoteSelectedFunctionsMap,
 };
 
 //-----------------------------------------------------------------------------
