--- conflicted
+++ resolved
@@ -61,13 +61,10 @@
     Msg_RemoteModuleDebugInfo,
     Msg_BpfScript,
     Msg_RemoteTimers,
-<<<<<<< HEAD
+    Msg_RemoteCallStack,
+    Msg_RemoteSymbol,
     Msg_SamplingCallstack,
     Msg_TimerCallstack,
-=======
-    Msg_RemoteCallStack,
-    Msg_RemoteSymbol,
->>>>>>> c77d60da
 };
 
 //-----------------------------------------------------------------------------
