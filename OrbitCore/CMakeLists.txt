--- conflicted
+++ resolved
@@ -177,21 +177,22 @@
 target_include_directories(OrbitCore PUBLIC ${CMAKE_CURRENT_LIST_DIR})
 
 target_link_libraries(
-  OrbitCore PUBLIC cereal xxHash::xxHash concurrentqueue::concurrentqueue
-<<<<<<< HEAD
-                   multicore::multicore CURL::libcurl oqpi::oqpi asio::asio)
-=======
-                   multicore::multicore CURL::CURL oqpi::oqpi
-                   unofficial::abseil::strings)
->>>>>>> 02d95893
+  OrbitCore
+  PUBLIC cereal
+         xxHash::xxHash
+         concurrentqueue::concurrentqueue
+         multicore::multicore
+         CURL::libcurl
+         oqpi::oqpi
+         asio::asio
+         absl::strings)
 
 if(WIN32)
   target_link_libraries(
     OrbitCore
     PRIVATE minhook::minhook DIA2Dump::DIA2Dump
             unofficial::breakpad::libbreakpad
-            unofficial::breakpad::libbreakpad_client
-            OrbitAsm)
+            unofficial::breakpad::libbreakpad_client OrbitAsm)
   target_link_libraries(OrbitCore PRIVATE dbghelp.lib peparse::peparse)
   target_compile_definitions(OrbitCore PUBLIC -D_WIN32_WINNT=0x0700)
   target_compile_definitions(OrbitCore PUBLIC -DNTDDI_VERSION=0x06030000)
@@ -209,9 +210,7 @@
 
 add_executable(OrbitCoreTests)
 
-target_sources(OrbitCoreTests
-  PRIVATE LinuxUprobesUnwindingVisitorTests.cpp
-          RingBufferTests.cpp)
-
-target_link_libraries(
-  OrbitCoreTests PRIVATE OrbitCore GTest::GTest GTest::Main)+target_sources(OrbitCoreTests PRIVATE LinuxUprobesUnwindingVisitorTests.cpp
+                                      RingBufferTests.cpp)
+
+target_link_libraries(OrbitCoreTests PRIVATE OrbitCore GTest::GTest GTest::Main)