//-----------------------------------
// Copyright Pierric Gimmig 2013-2017
//-----------------------------------
#pragma once

#include <memory>
#include <string>
#include <unordered_map>
#include <vector>

#include "BaseTypes.h"
#include "SymbolsManager.h"
#include "TransactionManager.h"
<<<<<<< HEAD
#include "absl/container/flat_hash_map.h"
#include "absl/synchronization/mutex.h"
=======
>>>>>>> a5bba173

#ifdef _WIN32
#include <windows.h>
#endif

struct ModuleDebugInfo;
class Timer;
class LinuxCallstackEvent;
struct CallStack;
struct ContextSwitch;
struct CallstackEvent;
class Session;

class CoreApp {
 public:
  virtual ~CoreApp() = default;
  virtual void InitializeManagers();
  virtual void SendToUiAsync(const std::wstring& /*a_Msg*/) {}
  virtual void SendToUiNow(const std::wstring& /*a_Msg*/) {}
  virtual bool GetUnrealSupportEnabled() { return false; }
  virtual bool GetUnitySupportEnabled() { return false; }
  virtual bool GetUnsafeHookingEnabled() { return false; }
  virtual bool GetSamplingEnabled() { return false; }
  virtual bool GetOutputDebugStringEnabled() { return false; }
  virtual void LogMsg(const std::wstring& /*a_Msg*/) {}
  virtual void UpdateVariable(class Variable* /*a_Variable*/) {}
  virtual void Disassemble(const std::string& /*a_FunctionName*/,
                           DWORD64 /*a_VirtualAddress*/,
                           const char* /*a_MachineCode*/, size_t /*a_Size*/) {}
  virtual void ProcessTimer(const Timer& /*a_Timer*/,
                            const std::string& /*a_FunctionName*/) {}
  virtual void ProcessSamplingCallStack(LinuxCallstackEvent& /*a_CS*/) {}
  virtual void ProcessHashedSamplingCallStack(CallstackEvent& /*a_CallStack*/) {
  }
  virtual void ProcessCallStack(CallStack& /*a_CallStack*/) {}
  virtual void ProcessContextSwitch(const ContextSwitch& /*a_ContextSwitch*/) {}
  virtual void AddSymbol(uint64_t /*a_Address*/,
                         const std::string& /*a_Module*/,
                         const std::string& /*a_Name*/) {}
  virtual void AddKeyAndString(uint64_t /*key*/, std::string_view /*str*/) {}
  virtual void OnRemoteModuleDebugInfo(const std::vector<ModuleDebugInfo>&) {}
<<<<<<< HEAD
  virtual void ApplySession(std::shared_ptr<Session> /*session*/){};
=======
  virtual void ApplySession(std::shared_ptr<Session>) {};
>>>>>>> a5bba173
  virtual const std::unordered_map<DWORD64, std::shared_ptr<class Rule> >*
  GetRules() {
    return nullptr;
  }
  virtual void RefreshCaptureView() {}

<<<<<<< HEAD
  void GetRemoteMemory(uint64_t address, uint64_t size,
                       std::function<void(std::vector<byte>&)> callback);

=======
>>>>>>> a5bba173
  // Managers
  orbit::TransactionManager* GetTransactionManager() {
    return transaction_manager_.get();
  }
<<<<<<< HEAD
  orbit::SymbolsManager* GetSymbolsManager() { return symbols_manager_.get(); }

  bool IsClient() const { return is_client_; }
  bool IsService() const { return is_service_; }

 private:
  // Transactions
  void SetupMemoryTransaction();
  typedef std::function<void(std::vector<byte>&)> memory_callback;
  absl::flat_hash_map<uint64_t, memory_callback> memory_callbacks_;
  absl::Mutex transaction_mutex_;

  std::unique_ptr<orbit::TransactionManager> transaction_manager_ = nullptr;
  std::unique_ptr<orbit::SymbolsManager> symbols_manager_ = nullptr;

  bool is_client_;
  bool is_service_;
=======
  orbit::SymbolsManager* GetSymbolsManager(){return symbols_manager_.get(); }

 private:
  std::unique_ptr<orbit::TransactionManager> transaction_manager_ = nullptr;
  std::unique_ptr<orbit::SymbolsManager> symbols_manager_ = nullptr;
>>>>>>> a5bba173
};

extern CoreApp* GCoreApp;<|MERGE_RESOLUTION|>--- conflicted
+++ resolved
@@ -11,11 +11,8 @@
 #include "BaseTypes.h"
 #include "SymbolsManager.h"
 #include "TransactionManager.h"
-<<<<<<< HEAD
 #include "absl/container/flat_hash_map.h"
 #include "absl/synchronization/mutex.h"
-=======
->>>>>>> a5bba173
 
 #ifdef _WIN32
 #include <windows.h>
@@ -57,28 +54,20 @@
                          const std::string& /*a_Name*/) {}
   virtual void AddKeyAndString(uint64_t /*key*/, std::string_view /*str*/) {}
   virtual void OnRemoteModuleDebugInfo(const std::vector<ModuleDebugInfo>&) {}
-<<<<<<< HEAD
-  virtual void ApplySession(std::shared_ptr<Session> /*session*/){};
-=======
   virtual void ApplySession(std::shared_ptr<Session>) {};
->>>>>>> a5bba173
   virtual const std::unordered_map<DWORD64, std::shared_ptr<class Rule> >*
   GetRules() {
     return nullptr;
   }
   virtual void RefreshCaptureView() {}
 
-<<<<<<< HEAD
   void GetRemoteMemory(uint64_t address, uint64_t size,
                        std::function<void(std::vector<byte>&)> callback);
 
-=======
->>>>>>> a5bba173
   // Managers
   orbit::TransactionManager* GetTransactionManager() {
     return transaction_manager_.get();
   }
-<<<<<<< HEAD
   orbit::SymbolsManager* GetSymbolsManager() { return symbols_manager_.get(); }
 
   bool IsClient() const { return is_client_; }
@@ -96,13 +85,6 @@
 
   bool is_client_;
   bool is_service_;
-=======
-  orbit::SymbolsManager* GetSymbolsManager(){return symbols_manager_.get(); }
-
- private:
-  std::unique_ptr<orbit::TransactionManager> transaction_manager_ = nullptr;
-  std::unique_ptr<orbit::SymbolsManager> symbols_manager_ = nullptr;
->>>>>>> a5bba173
 };
 
 extern CoreApp* GCoreApp;