--- conflicted
+++ resolved
@@ -314,18 +314,14 @@
     track->OnTimer(a_Timer);
     ++m_ThreadCountMap[a_Timer.m_TID];
   } else {
-<<<<<<< HEAD
-    // Use thead 0 as container for scheduling events.
-    GetOrCreateThreadTrack(0)->OnTimer(a_Timer);
-=======
-    // Use thread 0 as container for scheduling events.
-    const std::shared_ptr<ThreadTrack>& track0 = GetThreadTrack(0);
+    // Use thead 0 as container for scheduling events.  TODO: most of this
+    // should be done once.
+    const std::shared_ptr<ThreadTrack>& track0 = GetOrCreateThreadTrack(0);
     std::string process_name = Capture::GTargetProcess->GetName();
     track0->SetName(process_name + " (all threads)");
     track0->SetLabelDisplayMode(Track::NAME_ONLY);
     track0->SetEventTrackColor(GetThreadColor(0));
     track0->OnTimer(a_Timer);
->>>>>>> 7e79a1aa
     ++m_ThreadCountMap[0];
   }
 }
@@ -552,84 +548,8 @@
 }
 
 //-----------------------------------------------------------------------------
-<<<<<<< HEAD
 std::vector<CallstackEvent> TimeGraph::SelectEvents(float a_WorldStart,
                                                     float a_WorldEnd,
-=======
-void TimeGraph::UpdateEvents() {
-  TickType rawMin = GetTickFromUs(m_MinTimeUs);
-  TickType rawMax = GetTickFromUs(m_MaxTimeUs);
-
-  ScopeLock lock(GEventTracer.GetEventBuffer().GetMutex());
-
-  Color lineColor[2];
-  Color white(255, 255, 255, 255);
-  Fill(lineColor, white);
-
-  float threadZeroOffset = m_Layout.GetSamplingTrackOffset(0);
-
-  for (auto& thread_callstacks :
-       GEventTracer.GetEventBuffer().GetCallstacks()) {
-    ThreadID threadID = thread_callstacks.first;
-    std::map<long long, CallstackEvent>& callstacks = thread_callstacks.second;
-
-    // Sampling Events
-    float threadOffset = m_Layout.GetSamplingTrackOffset(threadID);
-    if (threadOffset != -1.f) {
-      for (auto& time_callstack : callstacks) {
-        long long time = time_callstack.first;
-
-        if (time > rawMin && time < rawMax) {
-          float x = GetWorldFromTick(time);
-          Line line;
-          line.m_Beg = Vec3(x, threadOffset, GlCanvas::Z_VALUE_EVENT);
-          line.m_End = Vec3(x, threadOffset - m_Layout.GetEventTrackHeight(),
-                            GlCanvas::Z_VALUE_EVENT);
-          m_Batcher.AddLine(line, lineColor, PickingID::EVENT);
-
-          // Also draw all callstacks on the thread 0 track, which allows
-          // selecting callstacks from all threads.
-          Line line0;
-          line0.m_Beg = Vec3(x, threadZeroOffset, GlCanvas::Z_VALUE_EVENT);
-          line0.m_End =
-              Vec3(x, threadZeroOffset - m_Layout.GetEventTrackHeight(),
-                   GlCanvas::Z_VALUE_EVENT);
-          m_Batcher.AddLine(line0, lineColor, PickingID::EVENT);
-        }
-      }
-    }
-  }
-
-  // Draw selected events
-  Color selectedColor[2];
-  Color green(0, 255, 0, 255);
-  Fill(selectedColor, green);
-  for (CallstackEvent& callstack : m_SelectedCallstackEvents) {
-    long long time = callstack.m_Time;
-
-    if (time > rawMin && time < rawMax) {
-      float x = GetWorldFromTick(time);
-      float threadOffset = m_Layout.GetSamplingTrackOffset(callstack.m_TID);
-
-      Line line;
-      line.m_Beg = Vec3(x, threadOffset, GlCanvas::Z_VALUE_EVENT);
-      line.m_End = Vec3(x, threadOffset - m_Layout.GetEventTrackHeight(),
-                        GlCanvas::Z_VALUE_TEXT);
-      m_Batcher.AddLine(line, selectedColor, PickingID::EVENT);
-
-      // Also draw selected callstacks on the thread 0 track.
-      Line line0;
-      line0.m_Beg = Vec3(x, threadZeroOffset, GlCanvas::Z_VALUE_EVENT);
-      line0.m_End = Vec3(x, threadZeroOffset - m_Layout.GetEventTrackHeight(),
-                         GlCanvas::Z_VALUE_EVENT);
-      m_Batcher.AddLine(line0, selectedColor, PickingID::EVENT);
-    }
-  }
-}
-
-//-----------------------------------------------------------------------------
-void TimeGraph::SelectEvents(float a_WorldStart, float a_WorldEnd,
->>>>>>> 7e79a1aa
                              ThreadID a_TID) {
   if (a_WorldStart > a_WorldEnd) {
     std::swap(a_WorldEnd, a_WorldStart);
