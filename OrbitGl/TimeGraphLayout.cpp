#include "TimeGraphLayout.h"

#include "Capture.h"
#include "ImGuiOrbit.h"

//-----------------------------------------------------------------------------
TimeGraphLayout::TimeGraphLayout() {
  m_NumCores = 0;
  m_WorldY = 0.f;
  m_TextBoxHeight = 20.f;
  m_CoresHeight = 5.f;
  m_EventTrackHeight = 10.f;
  m_GraphTrackHeight = 20.f;
  m_TrackBottomMargin = 5.f;
  m_SpaceBetweenCores = 2.f;
  m_SpaceBetweenCoresAndThread = 30.f;
  m_SpaceBetweenTracks = 20.f;
  m_SpaceBetweenTracksAndThread = 5.f;
  m_SpaceBetweenThreadBlocks = 35.f;
  m_TrackLabelOffset = 6.f;
  m_SliderWidth = 15.f;
  m_TextZ = -0.02f;
  m_TrackZ = -0.1f;
};

//-----------------------------------------------------------------------------
float TimeGraphLayout::GetThreadStart() {
  if (Capture::GHasContextSwitches) {
    return m_WorldY - m_NumCores * m_CoresHeight -
           std::max(m_NumCores - 1, 0) * m_SpaceBetweenCores -
           m_SpaceBetweenCoresAndThread;
  }

  return m_WorldY;
}

//-----------------------------------------------------------------------------
<<<<<<< HEAD
float TimeGraphLayout::GetCoreOffset(int a_CoreId) const {
=======
float TimeGraphLayout::GetTracksHeight() {
  return m_NumTracks ? m_NumTracks * m_EventTrackHeight +
                           std::max(m_NumTracks - 1, 0) * m_SpaceBetweenTracks +
                           m_SpaceBetweenTracksAndThread
                     : 0;
}

//-----------------------------------------------------------------------------
void TimeGraphLayout::SortTracksByPosition(
    const ThreadTrackMap& a_ThreadTracks) {
  std::vector<std::shared_ptr<ThreadTrack> > tracks;

  for (auto& pair : a_ThreadTracks) {
    if (pair.second->GetVisible()) {
      tracks.push_back(pair.second);
    }
  }

  std::sort(tracks.begin(), tracks.end(),
            [](const std::shared_ptr<ThreadTrack>& a,
               const std::shared_ptr<ThreadTrack>& b) -> bool {
              return a->GetPos()[1] > b->GetPos()[1];
            });

  // Reorder m_SortedThreadIds.
  std::vector<ThreadID> sortedThreadIds;
  for (auto& track : tracks) {
    ThreadID tid = track->GetID();
    if (std::find(m_SortedThreadIds.begin(), m_SortedThreadIds.end(), tid) !=
        m_SortedThreadIds.end()) {
      sortedThreadIds.push_back(tid);
    }
  }

  m_SortedThreadIds = sortedThreadIds;
}

//-----------------------------------------------------------------------------
void TimeGraphLayout::CalculateOffsets(const ThreadTrackMap& a_ThreadTracks) {
  m_ThreadBlockOffsets.clear();

  m_NumTracks = 1;
  if (m_DrawFileIO) ++m_NumTracks;

  // TODO: Fix SortTrackByPosition messing up the normal thread sorting.
  if (false && !Capture::IsCapturing()) {
    SortTracksByPosition(a_ThreadTracks);
  }

  float offset = GetThreadStart();
  for (ThreadID threadID : m_SortedThreadIds) {
    auto iter = a_ThreadTracks.find(threadID);
    if (iter == a_ThreadTracks.end()) continue;

    std::shared_ptr<ThreadTrack> track = iter->second;
    m_ThreadBlockOffsets[threadID] = offset;
    float threadBlockHeight =
        GetTracksHeight() + track->GetDepth() * m_TextBoxHeight;
    offset -= (threadBlockHeight + m_SpaceBetweenThreadBlocks);
  }

  for (auto& pair : a_ThreadTracks) {
    auto& track = pair.second;
    if (track.get() && track->IsMoving()) {
      m_ThreadBlockOffsets[track->GetID()] = track->GetPos()[1];
    }
  }
}

//-----------------------------------------------------------------------------
float TimeGraphLayout::GetCoreOffset(int a_CoreId) {
>>>>>>> 7e79a1aa
  if (Capture::GHasContextSwitches) {
    float coreOffset = m_WorldY - m_CoresHeight -
                       a_CoreId * (m_CoresHeight + m_SpaceBetweenCores);
    return coreOffset;
  }

  return 0.f;
}

//-----------------------------------------------------------------------------
#define FLOAT_SLIDER_MIN_MAX(x, min, max)     \
  if (ImGui::SliderFloat(#x, &x, min, max)) { \
    needs_redraw = true;                      \
  }

//-----------------------------------------------------------------------------
#define FLOAT_SLIDER(x) FLOAT_SLIDER_MIN_MAX(x, 0, 100.f)

//-----------------------------------------------------------------------------
bool TimeGraphLayout::DrawProperties() {
  ImGui::SetNextWindowSize(ImVec2(500, 400), ImGuiCond_FirstUseEver);
  ImVec2 size(400, 400);

  ImGui::Begin("Layout Properties", &m_DrawProperties, size, 1.f, 0);
  bool needs_redraw = false;
  FLOAT_SLIDER(m_TrackLabelOffset);
  FLOAT_SLIDER(m_TextBoxHeight);
  FLOAT_SLIDER(m_CoresHeight);
  FLOAT_SLIDER(m_EventTrackHeight);
  FLOAT_SLIDER(m_GraphTrackHeight);
  FLOAT_SLIDER(m_SpaceBetweenCores);
  FLOAT_SLIDER(m_SpaceBetweenCoresAndThread);
  FLOAT_SLIDER(m_SpaceBetweenTracks);
  FLOAT_SLIDER(m_SpaceBetweenTracksAndThread);
  FLOAT_SLIDER(m_SpaceBetweenThreadBlocks);
  FLOAT_SLIDER(m_SliderWidth);
  FLOAT_SLIDER_MIN_MAX(m_TrackBottomMargin, 0, 20.f);
  FLOAT_SLIDER_MIN_MAX(m_TextZ, -1.f, 1.f);
  FLOAT_SLIDER_MIN_MAX(m_TrackZ, -1.f, 1.f);
  ImGui::Checkbox("DrawTrackBackground", &m_DrawTrackBackground);
  ImGui::End();

  return needs_redraw;
}<|MERGE_RESOLUTION|>--- conflicted
+++ resolved
@@ -35,81 +35,7 @@
 }
 
 //-----------------------------------------------------------------------------
-<<<<<<< HEAD
 float TimeGraphLayout::GetCoreOffset(int a_CoreId) const {
-=======
-float TimeGraphLayout::GetTracksHeight() {
-  return m_NumTracks ? m_NumTracks * m_EventTrackHeight +
-                           std::max(m_NumTracks - 1, 0) * m_SpaceBetweenTracks +
-                           m_SpaceBetweenTracksAndThread
-                     : 0;
-}
-
-//-----------------------------------------------------------------------------
-void TimeGraphLayout::SortTracksByPosition(
-    const ThreadTrackMap& a_ThreadTracks) {
-  std::vector<std::shared_ptr<ThreadTrack> > tracks;
-
-  for (auto& pair : a_ThreadTracks) {
-    if (pair.second->GetVisible()) {
-      tracks.push_back(pair.second);
-    }
-  }
-
-  std::sort(tracks.begin(), tracks.end(),
-            [](const std::shared_ptr<ThreadTrack>& a,
-               const std::shared_ptr<ThreadTrack>& b) -> bool {
-              return a->GetPos()[1] > b->GetPos()[1];
-            });
-
-  // Reorder m_SortedThreadIds.
-  std::vector<ThreadID> sortedThreadIds;
-  for (auto& track : tracks) {
-    ThreadID tid = track->GetID();
-    if (std::find(m_SortedThreadIds.begin(), m_SortedThreadIds.end(), tid) !=
-        m_SortedThreadIds.end()) {
-      sortedThreadIds.push_back(tid);
-    }
-  }
-
-  m_SortedThreadIds = sortedThreadIds;
-}
-
-//-----------------------------------------------------------------------------
-void TimeGraphLayout::CalculateOffsets(const ThreadTrackMap& a_ThreadTracks) {
-  m_ThreadBlockOffsets.clear();
-
-  m_NumTracks = 1;
-  if (m_DrawFileIO) ++m_NumTracks;
-
-  // TODO: Fix SortTrackByPosition messing up the normal thread sorting.
-  if (false && !Capture::IsCapturing()) {
-    SortTracksByPosition(a_ThreadTracks);
-  }
-
-  float offset = GetThreadStart();
-  for (ThreadID threadID : m_SortedThreadIds) {
-    auto iter = a_ThreadTracks.find(threadID);
-    if (iter == a_ThreadTracks.end()) continue;
-
-    std::shared_ptr<ThreadTrack> track = iter->second;
-    m_ThreadBlockOffsets[threadID] = offset;
-    float threadBlockHeight =
-        GetTracksHeight() + track->GetDepth() * m_TextBoxHeight;
-    offset -= (threadBlockHeight + m_SpaceBetweenThreadBlocks);
-  }
-
-  for (auto& pair : a_ThreadTracks) {
-    auto& track = pair.second;
-    if (track.get() && track->IsMoving()) {
-      m_ThreadBlockOffsets[track->GetID()] = track->GetPos()[1];
-    }
-  }
-}
-
-//-----------------------------------------------------------------------------
-float TimeGraphLayout::GetCoreOffset(int a_CoreId) {
->>>>>>> 7e79a1aa
   if (Capture::GHasContextSwitches) {
     float coreOffset = m_WorldY - m_CoresHeight -
                        a_CoreId * (m_CoresHeight + m_SpaceBetweenCores);
