// Copyright (c) 2021 The Orbit Authors. All rights reserved.
// Use of this source code is governed by a BSD-style license that can be
// found in the LICENSE file.

#include "LineGraphTrack.h"

#include <GteVector.h>

#include <algorithm>
#include <cstdint>
#include <iterator>

#include "Geometry.h"
#include "TextRenderer.h"
#include "TimeGraphLayout.h"

namespace orbit_gl {

template <size_t Dimension>
[[nodiscard]] static std::array<float, Dimension> GetNormalizedValues(
    const std::array<double, Dimension>& values, double min, double inverse_value_range) {
  std::array<float, Dimension> normalized_values;
  std::transform(values.begin(), values.end(), normalized_values.begin(),
                 [min, inverse_value_range](double value) {
                   return static_cast<float>((value - min) * inverse_value_range);
                 });
  return normalized_values;
}

template <size_t Dimension>
float LineGraphTrack<Dimension>::GetLabelYFromValues(
    const std::array<double, Dimension>& values) const {
  float content_height = this->GetGraphContentHeight();
  float base_y = this->GetGraphContentBottomY();
  double min = this->GetGraphMinValue();
  double inverse_value_range = this->GetInverseOfGraphValueRange();
  std::array<float, Dimension> normalized_values =
      GetNormalizedValues(values, min, inverse_value_range);
  // The label will point to the only value.
  if (Dimension == 1) return base_y - normalized_values[0] * content_height;

  // The label will be centred on the track.
  return base_y - content_height / 2.0f;
}

template <size_t Dimension>
void LineGraphTrack<Dimension>::DrawSeries(PrimitiveAssembler& primitive_assembler,
                                           uint64_t min_tick, uint64_t max_tick, float z) {
  auto entries = this->series_.GetEntriesAffectedByTimeRange(min_tick, max_tick);
  if (entries.empty()) return;

  double min = this->GetGraphMinValue();
  double inverse_value_range = this->GetInverseOfGraphValueRange();

  auto current_iterator = entries.begin();
  auto last_iterator = std::prev(entries.end());
  uint64_t current_time = current_iterator->first;
  std::array<float, Dimension> current_normalized_values =
      GetNormalizedValues(current_iterator->second, min, inverse_value_range);

  while (current_iterator != last_iterator) {
    auto next_iterator = std::next(current_iterator);
    uint64_t next_time = next_iterator->first;
    std::array<float, Dimension> next_normalized_values =
        GetNormalizedValues(next_iterator->second, min, inverse_value_range);
    bool is_last = next_time >= max_tick;

    DrawSingleSeriesEntry(primitive_assembler, current_time, next_time, current_normalized_values,
                          next_normalized_values, z, is_last);

    current_iterator = next_iterator;
    current_time = next_time;
    current_normalized_values = next_normalized_values;
  }

  if (current_time < max_tick) {
    DrawSingleSeriesEntry(primitive_assembler, current_time, max_tick, current_normalized_values,
                          current_normalized_values, z, true);
  }
}

static void DrawSquareDot(PrimitiveAssembler& primitive_assembler, Vec2 center, float radius,
                          float z, const Color& color) {
  Vec2 position(center[0] - radius, center[1] - radius);
  Vec2 size(2 * radius, 2 * radius);
<<<<<<< HEAD
  batcher.AddBox(MakeBox(position, size, z), color);
=======
  primitive_assembler.AddBox(Box(position, size, z), color);
>>>>>>> 4b73bfbf
}

template <size_t Dimension>
void LineGraphTrack<Dimension>::DrawSingleSeriesEntry(
    PrimitiveAssembler& primitive_assembler, uint64_t start_tick, uint64_t end_tick,
    const std::array<float, Dimension>& current_normalized_values,
    const std::array<float, Dimension>& next_normalized_values, float z, bool is_last) {
  constexpr float kDotRadius = 2.f;
  float x0 = this->timeline_info_->GetWorldFromTick(start_tick);
  float x1 = this->timeline_info_->GetWorldFromTick(end_tick);
  float content_height = this->GetGraphContentHeight();
  float base_y = this->GetGraphContentBottomY();

  for (size_t i = Dimension; i-- > 0;) {
    float y0 = base_y - current_normalized_values[i] * content_height;
    DrawSquareDot(primitive_assembler, Vec2(x0, y0), kDotRadius, z, this->GetColor(i));
    primitive_assembler.AddLine(Vec2(x0, y0), Vec2(x1, y0), z, this->GetColor(i));
    if (!is_last) {
      float y1 = base_y - next_normalized_values[i] * content_height;
      primitive_assembler.AddLine(Vec2(x1, y0), Vec2(x1, y1), z, this->GetColor(i));
    }
  }
}

template class LineGraphTrack<1>;
template class LineGraphTrack<2>;
template class LineGraphTrack<3>;
template class LineGraphTrack<4>;

}  // namespace orbit_gl<|MERGE_RESOLUTION|>--- conflicted
+++ resolved
@@ -83,11 +83,7 @@
                           float z, const Color& color) {
   Vec2 position(center[0] - radius, center[1] - radius);
   Vec2 size(2 * radius, 2 * radius);
-<<<<<<< HEAD
-  batcher.AddBox(MakeBox(position, size, z), color);
-=======
-  primitive_assembler.AddBox(Box(position, size, z), color);
->>>>>>> 4b73bfbf
+  primitive_assembler.AddBox(MakeBox(position, size, z), color);
 }
 
 template <size_t Dimension>
