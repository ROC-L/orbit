--- conflicted
+++ resolved
@@ -42,13 +42,8 @@
   virtual void AppendToCaptureLog(CaptureLogSeverity severity, absl::Duration capture_time,
                                   std::string_view message) = 0;
 
-<<<<<<< HEAD
-  virtual void ShowHistogram(const std::vector<uint64_t>* data,
-                             const std::string& function_name) = 0;
-=======
-  virtual void ShowHistogram(std::vector<uint64_t> data, const std::string& function_name,
+  virtual void ShowHistogram(const std::vector<uint64_t>* data, const std::string& function_name,
                              uint64_t function_id) = 0;
->>>>>>> 92af4adf
 
   enum class SymbolErrorHandlingResult { kReloadRequired, kSymbolLoadingCancelled };
   virtual SymbolErrorHandlingResult HandleSymbolError(
