--- conflicted
+++ resolved
@@ -56,15 +56,9 @@
     // When picking, draw a big square for easier picking.
     float original_width = 2 * half_triangle_base_width;
     float large_width = 2 * original_width;
-<<<<<<< HEAD
     Tetragon box = MakeBox(Vec2(pos[0] - original_width, pos[1] - original_width),
                            Vec2(large_width, large_width), z);
-    batcher.AddBox(box, color, shared_from_this());
-=======
-    Box box(Vec2(pos[0] - original_width, pos[1] - original_width), Vec2(large_width, large_width),
-            z);
     primitive_assembler.AddBox(box, color, shared_from_this());
->>>>>>> 4b73bfbf
   }
 }
 
