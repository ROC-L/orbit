// Copyright (c) 2020 The Orbit Authors. All rights reserved.
// Use of this source code is governed by a BSD-style license that can be
// found in the LICENSE file.

#ifndef ORBIT_GL_TRACK_MANAGER_H_
#define ORBIT_GL_TRACK_MANAGER_H_

#include <absl/container/flat_hash_map.h>
#include <stdint.h>
#include <stdlib.h>

#include <map>
#include <memory>
#include <mutex>
#include <string>
#include <vector>

#include "AsyncTrack.h"
#include "CGroupAndProcessMemoryTrack.h"
#include "ClientProtos/capture_data.pb.h"
#include "FrameTrack.h"
#include "GpuTrack.h"
#include "GraphTrack.h"
#include "PageFaultsTrack.h"
#include "PickingManager.h"
#include "SchedulerTrack.h"
#include "SystemMemoryTrack.h"
#include "ThreadTrack.h"
#include "Timer.h"
#include "Track.h"
#include "VariableTrack.h"
#include "Viewport.h"

class OrbitApp;

namespace orbit_gl {

class TrackContainer;

// TrackManager is in charge of the active Tracks in Timegraph (their creation, searching, erasing
// and sorting).
class TrackManager {
 public:
<<<<<<< HEAD
  explicit TrackManager(TimeGraph* time_graph, Viewport* viewport, TimeGraphLayout* layout,
                        OrbitApp* app, const orbit_client_data::ModuleManager* module_manager,
=======
  explicit TrackManager(TrackContainer* track_container, TimelineInfoInterface* timeline_info,
                        Viewport* viewport, TimeGraphLayout* layout, OrbitApp* app,
>>>>>>> fe57e61e
                        orbit_client_data::CaptureData* capture_data);

  [[nodiscard]] std::vector<Track*> GetAllTracks() const;
  [[nodiscard]] std::vector<Track*> GetVisibleTracks() const { return visible_tracks_; }
  [[nodiscard]] std::vector<ThreadTrack*> GetThreadTracks() const;
  [[nodiscard]] std::vector<FrameTrack*> GetFrameTracks() const;

  void RequestTrackSorting() { sorting_invalidated_ = true; };
  void SetFilter(const std::string& filter);

  void UpdateTrackListForRendering();

  [[nodiscard]] std::pair<uint64_t, uint64_t> GetTracksMinMaxTimestamps() const;

  [[nodiscard]] static bool IteratableType(orbit_client_protos::TimerInfo_Type type);
  [[nodiscard]] static bool FunctionIteratableType(orbit_client_protos::TimerInfo_Type type);

  Track* GetOrCreateTrackFromTimerInfo(const orbit_client_protos::TimerInfo& timer_info);
  SchedulerTrack* GetOrCreateSchedulerTrack();
  ThreadTrack* GetOrCreateThreadTrack(uint32_t tid);
  GpuTrack* GetOrCreateGpuTrack(uint64_t timeline_hash);
  VariableTrack* GetOrCreateVariableTrack(const std::string& name);
  AsyncTrack* GetOrCreateAsyncTrack(const std::string& name);
  FrameTrack* GetOrCreateFrameTrack(const orbit_grpc_protos::InstrumentedFunction& function);
  [[nodiscard]] SystemMemoryTrack* GetSystemMemoryTrack() const {
    return system_memory_track_.get();
  }
  [[nodiscard]] SystemMemoryTrack* CreateAndGetSystemMemoryTrack();
  [[nodiscard]] CGroupAndProcessMemoryTrack* GetCGroupAndProcessMemoryTrack() const {
    return cgroup_and_process_memory_track_.get();
  }
  [[nodiscard]] CGroupAndProcessMemoryTrack* CreateAndGetCGroupAndProcessMemoryTrack(
      const std::string& cgroup_name);
  PageFaultsTrack* GetPageFaultsTrack() const { return page_faults_track_.get(); }
  PageFaultsTrack* CreateAndGetPageFaultsTrack(const std::string& cgroup_name,
                                               uint64_t memory_sampling_period_ms);

  [[nodiscard]] bool GetIsDataFromSavedCapture() const { return data_from_saved_capture_; }
  void SetIsDataFromSavedCapture(bool value) { data_from_saved_capture_ = value; }

  void RemoveFrameTrack(uint64_t function_address);

  void SetTrackTypeVisibility(Track::Type type, bool value);
  [[nodiscard]] bool GetTrackTypeVisibility(Track::Type type) const;

  const absl::flat_hash_map<Track::Type, bool> GetAllTrackTypesVisibility() const;
  void RestoreAllTrackTypesVisibility(const absl::flat_hash_map<Track::Type, bool>& values);

 private:
  [[nodiscard]] int FindMovingTrackIndex();
  void UpdateMovingTrackPositionInVisibleTracks();
  void SortTracks();
  [[nodiscard]] std::vector<ThreadTrack*> GetSortedThreadTracks();
  // Filter tracks that are already sorted in sorted_tracks_.
  void UpdateVisibleTrackList();

  void AddTrack(const std::shared_ptr<Track>& track);
  void AddFrameTrack(const std::shared_ptr<FrameTrack>& frame_track);

  // TODO(b/174655559): Use absl's mutex here.
  mutable std::recursive_mutex mutex_;

  std::vector<std::shared_ptr<Track>> all_tracks_;
  absl::flat_hash_map<uint32_t, std::shared_ptr<ThreadTrack>> thread_tracks_;
  std::map<std::string, std::shared_ptr<AsyncTrack>> async_tracks_;
  std::map<std::string, std::shared_ptr<VariableTrack>> variable_tracks_;
  // Mapping from timeline to GPU tracks. Timeline name is used for stable ordering. In particular
  // we want the marker tracks next to their queue track. E.g. "gfx" and "gfx_markers" should appear
  // next to each other.
  std::map<std::string, std::shared_ptr<GpuTrack>> gpu_tracks_;
  // Mapping from function address to frame tracks.
  std::map<uint64_t, std::shared_ptr<FrameTrack>> frame_tracks_;
  std::shared_ptr<SchedulerTrack> scheduler_track_;
  std::shared_ptr<SystemMemoryTrack> system_memory_track_;
  std::shared_ptr<CGroupAndProcessMemoryTrack> cgroup_and_process_memory_track_;
  std::shared_ptr<PageFaultsTrack> page_faults_track_;

  Viewport* viewport_;
  TimeGraphLayout* layout_;

  std::vector<Track*> sorted_tracks_;
  bool sorting_invalidated_ = false;
  bool visible_track_list_needs_update_ = false;
  Timer last_thread_reorder_;

  std::string filter_;
  std::vector<Track*> visible_tracks_;

  const orbit_client_data::ModuleManager* module_manager_;
  orbit_client_data::CaptureData* capture_data_ = nullptr;

  OrbitApp* app_ = nullptr;
  TrackContainer* track_container_ = nullptr;
  TimelineInfoInterface* timeline_info_ = nullptr;

  bool data_from_saved_capture_ = false;
  absl::flat_hash_map<Track::Type, bool> track_type_visibility_;
};

}  // namespace orbit_gl

#endif  // ORBIT_GL_TRACK_MANAGER_H_<|MERGE_RESOLUTION|>--- conflicted
+++ resolved
@@ -41,13 +41,9 @@
 // and sorting).
 class TrackManager {
  public:
-<<<<<<< HEAD
-  explicit TrackManager(TimeGraph* time_graph, Viewport* viewport, TimeGraphLayout* layout,
-                        OrbitApp* app, const orbit_client_data::ModuleManager* module_manager,
-=======
   explicit TrackManager(TrackContainer* track_container, TimelineInfoInterface* timeline_info,
                         Viewport* viewport, TimeGraphLayout* layout, OrbitApp* app,
->>>>>>> fe57e61e
+                        const orbit_client_data::ModuleManager* module_manager,
                         orbit_client_data::CaptureData* capture_data);
 
   [[nodiscard]] std::vector<Track*> GetAllTracks() const;
