--- conflicted
+++ resolved
@@ -558,12 +558,8 @@
   // Only call from the capture thread
   void CaptureMetricProcessTimer(const orbit_client_protos::TimerInfo& timer);
 
-<<<<<<< HEAD
-  void ShowHistogram(const std::vector<uint64_t>* data, const std::string& function_name) override;
-=======
-  void ShowHistogram(std::vector<uint64_t> data, const std::string& function_name,
+  void ShowHistogram(const std::vector<uint64_t>* data, const std::string& function_name,
                      uint64_t function_id) override;
->>>>>>> 92af4adf
 
   std::atomic<bool> capture_loading_cancellation_requested_ = false;
   std::atomic<orbit_client_data::CaptureData::DataSource> data_source_{
