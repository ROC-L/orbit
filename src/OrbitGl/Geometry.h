// Copyright (c) 2020 The Orbit Authors. All rights reserved.
// Use of this source code is governed by a BSD-style license that can be
// found in the LICENSE file.

#ifndef ORBIT_GL_GEOMETRY_H_
#define ORBIT_GL_GEOMETRY_H_

#include <utility>

#include "CoreMath.h"

struct Line {
  Vec2 start_point;
  Vec2 end_point;
};

struct Tetragon {
  Tetragon() = default;
<<<<<<< HEAD
  Tetragon(std::array<Vec2, 4> clockwise_ordered_vertices)
      : vertices(std::move(clockwise_ordered_vertices)) {}
=======
  explicit Tetragon(std::array<Vec3, 4> clockwise_ordered_vertices)
      : vertices(std::move(clockwise_ordered_vertices)) {}
  explicit Tetragon(std::array<Vec2, 4> clockwise_ordered_vertices, float z = 0) {
    std::transform(clockwise_ordered_vertices.begin(), clockwise_ordered_vertices.end(),
                   vertices.begin(), [z](Vec2& v) { return Vec2ToVec3(v, z); });
  }
>>>>>>> a6ce7a3c

  std::array<Vec2, 4> vertices;
};

<<<<<<< HEAD
[[nodiscard]] inline Tetragon MakeBox(const Vec2& pos, const Vec2& size) {
  return {{Vec2(pos[0], pos[1]), Vec2(pos[0], pos[1] + size[1]),
           Vec2(pos[0] + size[0], pos[1] + size[1]), Vec2(pos[0] + size[0], pos[1])}};
=======
[[nodiscard]] inline Tetragon MakeBox(const Vec2& pos, const Vec2& size, float z) {
  return Tetragon{{Vec3(pos[0], pos[1], z), Vec3(pos[0], pos[1] + size[1], z),
                   Vec3(pos[0] + size[0], pos[1] + size[1], z), Vec3(pos[0] + size[0], pos[1], z)}};
>>>>>>> a6ce7a3c
}

struct Triangle {
  Triangle() = default;
  Triangle(Vec2 v0, Vec2 v1, Vec2 v2) {
    vertices[0] = v0;
    vertices[1] = v1;
    vertices[2] = v2;
  }
  std::array<Vec2, 3> vertices;
};

#endif<|MERGE_RESOLUTION|>--- conflicted
+++ resolved
@@ -16,30 +16,15 @@
 
 struct Tetragon {
   Tetragon() = default;
-<<<<<<< HEAD
-  Tetragon(std::array<Vec2, 4> clockwise_ordered_vertices)
+  explicit Tetragon(std::array<Vec2, 4> clockwise_ordered_vertices)
       : vertices(std::move(clockwise_ordered_vertices)) {}
-=======
-  explicit Tetragon(std::array<Vec3, 4> clockwise_ordered_vertices)
-      : vertices(std::move(clockwise_ordered_vertices)) {}
-  explicit Tetragon(std::array<Vec2, 4> clockwise_ordered_vertices, float z = 0) {
-    std::transform(clockwise_ordered_vertices.begin(), clockwise_ordered_vertices.end(),
-                   vertices.begin(), [z](Vec2& v) { return Vec2ToVec3(v, z); });
-  }
->>>>>>> a6ce7a3c
 
   std::array<Vec2, 4> vertices;
 };
 
-<<<<<<< HEAD
 [[nodiscard]] inline Tetragon MakeBox(const Vec2& pos, const Vec2& size) {
-  return {{Vec2(pos[0], pos[1]), Vec2(pos[0], pos[1] + size[1]),
-           Vec2(pos[0] + size[0], pos[1] + size[1]), Vec2(pos[0] + size[0], pos[1])}};
-=======
-[[nodiscard]] inline Tetragon MakeBox(const Vec2& pos, const Vec2& size, float z) {
-  return Tetragon{{Vec3(pos[0], pos[1], z), Vec3(pos[0], pos[1] + size[1], z),
-                   Vec3(pos[0] + size[0], pos[1] + size[1], z), Vec3(pos[0] + size[0], pos[1], z)}};
->>>>>>> a6ce7a3c
+  return Tetragon({Vec2(pos[0], pos[1]), Vec2(pos[0], pos[1] + size[1]),
+                   Vec2(pos[0] + size[0], pos[1] + size[1]), Vec2(pos[0] + size[0], pos[1])});
 }
 
 struct Triangle {
