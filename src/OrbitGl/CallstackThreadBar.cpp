--- conflicted
+++ resolved
@@ -69,13 +69,8 @@
                           : GlCanvas::kZValueEventBar;
   Color color = GetColor();
   const Vec2 pos = GetPos();
-<<<<<<< HEAD
   Tetragon box = MakeBox(pos, Vec2(GetWidth(), GetHeight()), event_bar_z);
-  batcher.AddBox(box, color, shared_from_this());
-=======
-  Box box(pos, Vec2(GetWidth(), GetHeight()), event_bar_z);
   primitive_assembler.AddBox(box, color, shared_from_this());
->>>>>>> 4b73bfbf
 
   if (primitive_assembler.GetPickingManager()->IsThisElementPicked(this)) {
     color = Color(255, 255, 255, 255);
@@ -99,13 +94,8 @@
     y1 = y0 + GetHeight();
 
     Color picked_color(0, 128, 255, 128);
-<<<<<<< HEAD
     Tetragon picked_box = MakeBox(Vec2(x0, y0), Vec2(x1 - x0, GetHeight()), GlCanvas::kZValueUi);
-    batcher.AddBox(picked_box, picked_color, shared_from_this());
-=======
-    Box picked_box(Vec2(x0, y0), Vec2(x1 - x0, GetHeight()), GlCanvas::kZValueUi);
     primitive_assembler.AddBox(picked_box, picked_color, shared_from_this());
->>>>>>> 4b73bfbf
   }
 }
 
