--- conflicted
+++ resolved
@@ -385,45 +385,6 @@
   return {world_timer_x, world_timer_width};
 }
 
-<<<<<<< HEAD
-=======
-constexpr float kMinimalWidthToHaveBorder = 4.0;
-
-[[nodiscard]] bool ThreadTrack::ShouldHaveBorder(
-    const TimerInfo* timer, const std::optional<orbit_statistics::HistogramSelectionRange>& range,
-    float width) const {
-  if ((!range.has_value() || width < kMinimalWidthToHaveBorder || !app_->HasCaptureData()) ||
-      (app_->GetCaptureData().ProvideScopeId(*timer) != app_->GetHighlightedFunctionId())) {
-    return false;
-  }
-  const uint64_t duration = timer->end() - timer->start();
-  return range->min_duration <= duration && duration <= range->max_duration;
-}
-
-[[nodiscard]] static Vec2 Vec3ToVec2(const Vec3 v) { return {v[0], v[1]}; }
-
-void ThreadTrack::AddBorderLine(const Vec2& from, const Vec2& to, float z, const Color& color,
-                                PrimitiveAssembler& primitive_assembler,
-                                const orbit_client_protos::TimerInfo& timer_info) {
-  auto user_data = CreatePickingUserData(primitive_assembler, timer_info);
-  primitive_assembler.AddLine(from, to, z, color, std::move(user_data));
-}
-
-void ThreadTrack::AddBoxBorder(PrimitiveAssembler& primitive_assembler, const Box& box,
-                               const Color& color,
-                               const orbit_client_protos::TimerInfo& timer_info) {
-  float z = box.vertices[0][2];
-  AddBorderLine(Vec3ToVec2(box.vertices[0]), Vec3ToVec2(box.vertices[1]), z, color,
-                primitive_assembler, timer_info);
-  AddBorderLine(Vec3ToVec2(box.vertices[1]), Vec3ToVec2(box.vertices[2]), z, color,
-                primitive_assembler, timer_info);
-  AddBorderLine(Vec3ToVec2(box.vertices[2]), Vec3ToVec2(box.vertices[3]), z, color,
-                primitive_assembler, timer_info);
-  AddBorderLine(Vec3ToVec2(box.vertices[3]), Vec3ToVec2(box.vertices[0]), z, color,
-                primitive_assembler, timer_info);
-}
-
->>>>>>> 4b73bfbf
 // We minimize overdraw when drawing lines for small events by discarding events that would just
 // draw over an already drawn pixel line. When zoomed in enough that all events are drawn as boxes,
 // this has no effect. When zoomed  out, many events will be discarded quickly.
@@ -438,13 +399,8 @@
   visible_timer_count_ = 0;
 
   const internal::DrawData draw_data = GetDrawData(
-<<<<<<< HEAD
-      min_tick, max_tick, GetPos()[0], GetWidth(), &batcher, timeline_info_, viewport_,
+      min_tick, max_tick, GetPos()[0], GetWidth(), &primitive_assembler, timeline_info_, viewport_,
       collapse_toggle_->IsCollapsed(), app_->selected_timer(), app_->GetScopeIdToHighlight(),
-=======
-      min_tick, max_tick, GetPos()[0], GetWidth(), &primitive_assembler, timeline_info_, viewport_,
-      collapse_toggle_->IsCollapsed(), app_->selected_timer(), app_->GetFunctionIdToHighlight(),
->>>>>>> 4b73bfbf
       app_->GetGroupIdToHighlight(), app_->GetHistogramSelectionRange());
 
   uint64_t resolution_in_pixels = draw_data.viewport->WorldToScreen({draw_data.track_width, 0})[0];
@@ -471,13 +427,8 @@
         }
         primitive_assembler.AddShadedBox(pos, size, draw_data.z, color, std::move(user_data));
         if (ShouldHaveBorder(timer_info, draw_data.histogram_selection_range, size[0])) {
-<<<<<<< HEAD
-          AddTetragonBorder(batcher, MakeBox(pos, size, GlCanvas::kZValueBoxBorder),
+          AddTetragonBorder(primitive_assembler, MakeBox(pos, size, GlCanvas::kZValueBoxBorder),
                             TimerTrack::kBoxBorderColor, *timer_info);
-=======
-          AddBoxBorder(primitive_assembler, {pos, size, GlCanvas::kZValueBox},
-                       TimerTrack::kBoxBorderColor, *timer_info);
->>>>>>> 4b73bfbf
         }
       } else {
         primitive_assembler.AddVerticalLine(pos, box_height, draw_data.z, color,
