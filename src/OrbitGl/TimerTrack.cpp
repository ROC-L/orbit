--- conflicted
+++ resolved
@@ -15,20 +15,12 @@
 
 #include "ApiInterface/Orbit.h"
 #include "App.h"
-<<<<<<< HEAD
-#include "Batcher.h"
 #include "ClientData/ScopeIdConstants.h"
-=======
->>>>>>> 4b73bfbf
 #include "ClientFlags/ClientFlags.h"
 #include "ClientProtos/capture_data.pb.h"
 #include "DisplayFormats/DisplayFormats.h"
 #include "GlCanvas.h"
-<<<<<<< HEAD
-#include "OrbitBase/Logging.h"
-=======
 #include "PrimitiveAssembler.h"
->>>>>>> 4b73bfbf
 #include "TimeGraphLayout.h"
 #include "TriangleToggle.h"
 #include "Viewport.h"
@@ -234,24 +226,17 @@
     Vec3 bottom_right(
         world_x_info_right_overlap.world_x_start + world_x_info_right_overlap.world_x_width,
         world_timer_y + box_height, draw_data.z);
-<<<<<<< HEAD
-    Batcher* batcher = draw_data.batcher;
+    PrimitiveAssembler* primitive_assembler = draw_data.primitive_assembler;
     Tetragon trapezium = {top_left, bottom_left, bottom_right, top_right};
-    draw_data.batcher->AddShadedTrapezium(trapezium, color,
-                                          CreatePickingUserData(*batcher, *current_timer_info));
+    draw_data.primitive_assembler->AddShadedTrapezium(
+        trapezium, color, CreatePickingUserData(*primitive_assembler, *current_timer_info));
     float width =
         world_x_info_right_overlap.world_x_start - world_x_info_left_overlap.world_x_start;
 
     if (ShouldHaveBorder(current_timer_info, draw_data.histogram_selection_range, width)) {
-      AddTetragonBorder(*batcher, TetragonWithZ(trapezium, GlCanvas::kZValueBoxBorder),
+      AddTetragonBorder(*primitive_assembler, TetragonWithZ(trapezium, GlCanvas::kZValueBoxBorder),
                         TimerTrack::kBoxBorderColor, *current_timer_info);
     }
-=======
-    PrimitiveAssembler* primitive_assembler = draw_data.primitive_assembler;
-    draw_data.primitive_assembler->AddShadedTrapezium(
-        top_left, bottom_left, bottom_right, top_right, color,
-        CreatePickingUserData(*primitive_assembler, *current_timer_info));
->>>>>>> 4b73bfbf
   } else {
     PrimitiveAssembler* primitive_assembler = draw_data.primitive_assembler;
     auto user_data = std::make_unique<PickingUserData>(
@@ -396,18 +381,11 @@
 }
 
 internal::DrawData TimerTrack::GetDrawData(
-<<<<<<< HEAD
-    uint64_t min_tick, uint64_t max_tick, float track_pos_x, float track_width, Batcher* batcher,
-    const orbit_gl::TimelineInfoInterface* timeline_info, const orbit_gl::Viewport* viewport,
-    bool is_collapsed, const orbit_client_protos::TimerInfo* selected_timer,
-    uint64_t highlighted_scope_id, uint64_t highlighted_group_id,
-=======
     uint64_t min_tick, uint64_t max_tick, float track_pos_x, float track_width,
     PrimitiveAssembler* primitive_assembler, const orbit_gl::TimelineInfoInterface* timeline_info,
     const orbit_gl::Viewport* viewport, bool is_collapsed,
-    const orbit_client_protos::TimerInfo* selected_timer, uint64_t highlighted_function_id,
+    const orbit_client_protos::TimerInfo* selected_timer, uint64_t highlighted_scope_id,
     uint64_t highlighted_group_id,
->>>>>>> 4b73bfbf
     std::optional<orbit_statistics::HistogramSelectionRange> histogram_selection_range) {
   internal::DrawData draw_data{};
   draw_data.min_tick = min_tick;
@@ -451,20 +429,22 @@
 [[nodiscard]] static Vec2 Vec3ToVec2(const Vec3& v) { return {v[0], v[1]}; }
 
 void TimerTrack::AddBorderLine(const Vec2& from, const Vec2& to, float z, const Color& color,
-                               Batcher& batcher, const orbit_client_protos::TimerInfo& timer_info) {
-  auto user_data = CreatePickingUserData(batcher, timer_info);
-  batcher.AddLine(from, to, z, color, std::move(user_data));
-}
-
-void TimerTrack::AddTetragonBorder(Batcher& batcher, const Tetragon& tetragon, const Color& color,
+                               PrimitiveAssembler& primitive_assembler,
+                               const orbit_client_protos::TimerInfo& timer_info) {
+  auto user_data = CreatePickingUserData(primitive_assembler, timer_info);
+  primitive_assembler.AddLine(from, to, z, color, std::move(user_data));
+}
+
+void TimerTrack::AddTetragonBorder(PrimitiveAssembler& primitive_assembler,
+                                   const Tetragon& tetragon, const Color& color,
                                    const orbit_client_protos::TimerInfo& timer_info) {
   float z = tetragon.vertices[0][2];
   AddBorderLine(Vec3ToVec2(tetragon.vertices[0]), Vec3ToVec2(tetragon.vertices[1]), z, color,
-                batcher, timer_info);
+                primitive_assembler, timer_info);
   AddBorderLine(Vec3ToVec2(tetragon.vertices[1]), Vec3ToVec2(tetragon.vertices[2]), z, color,
-                batcher, timer_info);
+                primitive_assembler, timer_info);
   AddBorderLine(Vec3ToVec2(tetragon.vertices[2]), Vec3ToVec2(tetragon.vertices[3]), z, color,
-                batcher, timer_info);
+                primitive_assembler, timer_info);
   AddBorderLine(Vec3ToVec2(tetragon.vertices[3]), Vec3ToVec2(tetragon.vertices[0]), z, color,
-                batcher, timer_info);
+                primitive_assembler, timer_info);
 }