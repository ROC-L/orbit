--- conflicted
+++ resolved
@@ -15,7 +15,13 @@
   </property>
   <layout class="QVBoxLayout" name="verticalLayout">
    <item>
-<<<<<<< HEAD
+    <widget class="QLineEdit" name="filter_line_">
+     <property name="placeholderText">
+      <string>Filter by function name</string>
+     </property>
+    </widget>
+   </item>
+   <item>
     <widget class="QTableView" name="report_">
      <property name="selectionBehavior">
       <enum>QAbstractItemView::SelectRows</enum>
@@ -24,16 +30,6 @@
       <bool>false</bool>
      </attribute>
     </widget>
-=======
-    <widget class="QLineEdit" name="filter_line_">
-     <property name="placeholderText">
-      <string>Filter by function name</string>
-     </property>
-    </widget>
-   </item>
-   <item>
-    <widget class="QTableView" name="report_"/>
->>>>>>> a1856303
    </item>
   </layout>
  </widget>
