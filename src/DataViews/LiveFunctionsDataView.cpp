// Copyright (c) 2021 The Orbit Authors. All rights reserved.
// Use of this source code is governed by a BSD-style license that can be
// found in the LICENSE file.

#include "DataViews/LiveFunctionsDataView.h"

#include <absl/container/flat_hash_map.h>
#include <absl/container/flat_hash_set.h>
#include <absl/flags/flag.h>
#include <absl/strings/str_format.h>
#include <absl/strings/str_join.h>
#include <absl/strings/str_split.h>
#include <absl/time/time.h>
#include <llvm/Demangle/Demangle.h>
#include <stddef.h>

#include <algorithm>
#include <cstdint>
#include <functional>
#include <iterator>
#include <memory>
#include <optional>
#include <tuple>
#include <type_traits>
#include <utility>
#include <vector>

#include "ClientData/CaptureData.h"
#include "ClientData/FunctionUtils.h"
#include "ClientData/ModuleAndFunctionLookup.h"
#include "ClientProtos/capture_data.pb.h"
#include "CompareAscendingOrDescending.h"
#include "DataViews/DataView.h"
#include "DataViews/DataViewType.h"
#include "DataViews/FunctionsDataView.h"
#include "DisplayFormats/DisplayFormats.h"
#include "GrpcProtos/Constants.h"
#include "OrbitBase/Append.h"
#include "OrbitBase/File.h"
#include "OrbitBase/Logging.h"
#include "OrbitBase/Result.h"
#include "OrbitBase/ThreadUtils.h"
#include "Statistics/Histogram.h"

using orbit_client_data::CaptureData;
using orbit_client_data::ModuleData;
using orbit_client_data::ModuleManager;

using orbit_client_protos::FunctionInfo;
using orbit_client_protos::FunctionStats;
using orbit_client_protos::TimerInfo;

using orbit_grpc_protos::InstrumentedFunction;

namespace orbit_data_views {

LiveFunctionsDataView::LiveFunctionsDataView(
    LiveFunctionsInterface* live_functions, AppInterface* app,
    orbit_metrics_uploader::MetricsUploader* metrics_uploader)
    : DataView(DataViewType::kLiveFunctions, app),
      live_functions_(live_functions),
      selected_function_id_(orbit_grpc_protos::kInvalidFunctionId),
      metrics_uploader_(metrics_uploader) {
  update_period_ms_ = 300;
}

const std::vector<DataView::Column>& LiveFunctionsDataView::GetColumns() {
  static const std::vector<Column> columns = [] {
    std::vector<Column> columns;
    columns.resize(kNumColumns);
    columns[kColumnSelected] = {"Hooked", .0f, SortingOrder::kDescending};
    columns[kColumnName] = {"Function", .4f, SortingOrder::kAscending};
    columns[kColumnCount] = {"Count", .0f, SortingOrder::kDescending};
    columns[kColumnTimeTotal] = {"Total", .075f, SortingOrder::kDescending};
    columns[kColumnTimeAvg] = {"Avg", .075f, SortingOrder::kDescending};
    columns[kColumnTimeMin] = {"Min", .075f, SortingOrder::kDescending};
    columns[kColumnTimeMax] = {"Max", .075f, SortingOrder::kDescending};
    columns[kColumnStdDev] = {"Std Dev", .075f, SortingOrder::kDescending};
    columns[kColumnModule] = {"Module", .1f, SortingOrder::kAscending};
    columns[kColumnAddress] = {"Address", .1f, SortingOrder::kAscending};
    return columns;
  }();
  return columns;
}

std::string LiveFunctionsDataView::GetValue(int row, int column) {
  if (!app_->HasCaptureData()) {
    return "";
  }
  if (row >= static_cast<int>(GetNumElements())) {
    return "";
  }

  const uint64_t function_id = GetInstrumentedFunctionId(row);
  const FunctionStats& stats = app_->GetCaptureData().GetFunctionStatsOrDefault(function_id);

  const FunctionInfo& function = *GetFunctionInfoFromRow(row);
  switch (column) {
    case kColumnSelected:
      return FunctionsDataView::BuildSelectedColumnsString(app_, function);
    case kColumnName:
      return orbit_client_data::function_utils::GetDisplayName(function);
    case kColumnCount:
      return absl::StrFormat("%lu", stats.count());
    case kColumnTimeTotal:
      return orbit_display_formats::GetDisplayTime(absl::Nanoseconds(stats.total_time_ns()));
    case kColumnTimeAvg:
      return orbit_display_formats::GetDisplayTime(absl::Nanoseconds(stats.average_time_ns()));
    case kColumnTimeMin:
      return orbit_display_formats::GetDisplayTime(absl::Nanoseconds(stats.min_ns()));
    case kColumnTimeMax:
      return orbit_display_formats::GetDisplayTime(absl::Nanoseconds(stats.max_ns()));
    case kColumnStdDev:
      return orbit_display_formats::GetDisplayTime(absl::Nanoseconds(stats.std_dev_ns()));
    case kColumnModule:
      return function.module_path();
    case kColumnAddress:
      return absl::StrFormat("%#x", function.address());
    default:
      return "";
  }
}

std::vector<int> LiveFunctionsDataView::GetVisibleSelectedIndices() {
  std::optional<int> visible_selected_index = GetRowFromFunctionId(selected_function_id_);
  if (!visible_selected_index.has_value()) return {};
  return {visible_selected_index.value()};
}

void LiveFunctionsDataView::UpdateHighlightedFunctionId(const std::vector<int>& rows) {
  app_->DeselectTimer();
  if (rows.empty()) {
    app_->SetHighlightedFunctionId(orbit_grpc_protos::kInvalidFunctionId);
  } else {
    app_->SetHighlightedFunctionId(GetInstrumentedFunctionId(rows[0]));
  }
}

void LiveFunctionsDataView::UpdateSelectedFunctionId() {
  selected_function_id_ = app_->GetHighlightedFunctionId();
}

std::vector<uint64_t> LiveFunctionsDataView::GetFunctionTimerDurations(uint64_t function_id) {
  const std::vector<const orbit_client_protos::TimerInfo*> timers =
      app_->GetAllTimersForHookedFunction(function_id);
  std::vector<uint64_t> timer_durations;
  std::transform(std::begin(timers), std::end(timers), std::back_inserter(timer_durations),
                 [](const orbit_client_protos::TimerInfo* const timer) {
                   return timer->end() - timer->start();
                 });

  std::sort(timer_durations.begin(), timer_durations.end());
  return timer_durations;
}

void LiveFunctionsDataView::UpdateHistogram() { UpdateHistogram(GetVisibleSelectedIndices()); }

<<<<<<< HEAD
  std::vector<uint64_t>* timer_durations = nullptr;
=======
void LiveFunctionsDataView::UpdateHistogram(const std::vector<int>& visible_selected_indices) {
  std::vector<uint64_t> timer_durations;
>>>>>>> 92af4adf
  std::string function_name;
  uint64_t function_id = orbit_grpc_protos::kInvalidFunctionId;
  if (!visible_selected_indices.empty()) {
    const FunctionInfo& function = *GetFunctionInfoFromRow(visible_selected_indices[0]);
    function_name = orbit_client_data::function_utils::GetDisplayName(function);
<<<<<<< HEAD
    timer_durations = &timer_durations_.at(indices_[rows[0]]);
  }
  app_->ShowHistogram(timer_durations, function_name);
=======
    timer_durations = GetFunctionTimerDurations(visible_selected_indices[0]);
    function_id = indices_[visible_selected_indices[0]];
  }
  app_->ShowHistogram(std::move(timer_durations), function_name, function_id);
}

void LiveFunctionsDataView::OnSelect(const std::vector<int>& rows) {
  UpdateHighlightedFunctionId(rows);
  UpdateSelectedFunctionId();
  UpdateHistogram();
>>>>>>> 92af4adf
}

#define ORBIT_FUNC_SORT(Member)                                                         \
  [&](uint64_t a, uint64_t b) {                                                         \
    return CompareAscendingOrDescending(functions.at(a).Member, functions.at(b).Member, \
                                        ascending);                                     \
  }
#define ORBIT_STAT_SORT(Member)                                                         \
  [&](uint64_t a, uint64_t b) {                                                         \
    const FunctionStats& stats_a = app_->GetCaptureData().GetFunctionStatsOrDefault(a); \
    const FunctionStats& stats_b = app_->GetCaptureData().GetFunctionStatsOrDefault(b); \
    return CompareAscendingOrDescending(stats_a.Member, stats_b.Member, ascending);     \
  }
#define ORBIT_CUSTOM_FUNC_SORT(Func)                                                              \
  [&](uint64_t a, uint64_t b) {                                                                   \
    return CompareAscendingOrDescending(Func(functions.at(a)), Func(functions.at(b)), ascending); \
  }

void LiveFunctionsDataView::DoSort() {
  if (!app_->HasCaptureData()) {
    ORBIT_CHECK(functions_.empty());
    return;
  }
  bool ascending = sorting_orders_[sorting_column_] == SortingOrder::kAscending;
  std::function<bool(uint64_t a, uint64_t b)> sorter = nullptr;

  const absl::flat_hash_map<uint64_t, FunctionInfo>& functions = functions_;

  switch (sorting_column_) {
    case kColumnSelected:
      sorter = ORBIT_CUSTOM_FUNC_SORT(app_->IsFunctionSelected);
      break;
    case kColumnName:
      sorter = ORBIT_CUSTOM_FUNC_SORT(orbit_client_data::function_utils::GetDisplayName);
      break;
    case kColumnCount:
      sorter = ORBIT_STAT_SORT(count());
      break;
    case kColumnTimeTotal:
      sorter = ORBIT_STAT_SORT(total_time_ns());
      break;
    case kColumnTimeAvg:
      sorter = ORBIT_STAT_SORT(average_time_ns());
      break;
    case kColumnTimeMin:
      sorter = ORBIT_STAT_SORT(min_ns());
      break;
    case kColumnTimeMax:
      sorter = ORBIT_STAT_SORT(max_ns());
      break;
    case kColumnStdDev:
      sorter = ORBIT_STAT_SORT(std_dev_ns());
      break;
    case kColumnModule:
      sorter = ORBIT_CUSTOM_FUNC_SORT(orbit_client_data::function_utils::GetLoadedModuleName);
      break;
    case kColumnAddress:
      sorter = ORBIT_FUNC_SORT(address());
      break;
    default:
      break;
  }

  if (sorter) {
    std::stable_sort(indices_.begin(), indices_.end(), sorter);
  }
}

std::vector<std::vector<std::string>> LiveFunctionsDataView::GetContextMenuWithGrouping(
    int clicked_index, const std::vector<int>& selected_indices) {
  bool enable_select = false;
  bool enable_unselect = false;
  bool enable_disassembly = false;
  bool enable_source_code = false;
  bool enable_enable_frame_track = false;
  bool enable_disable_frame_track = false;
  bool enable_iterator = false;

  const CaptureData& capture_data = app_->GetCaptureData();
  for (int index : selected_indices) {
    uint64_t instrumented_function_id = GetInstrumentedFunctionId(index);
    const FunctionInfo& instrumented_function = *GetFunctionInfoFromRow(index);

    if (app_->IsCaptureConnected(capture_data)) {
      enable_select |=
          !app_->IsFunctionSelected(instrumented_function) &&
          orbit_client_data::function_utils::IsFunctionSelectable(instrumented_function);
      enable_unselect |= app_->IsFunctionSelected(instrumented_function);
      enable_disassembly = true;
      enable_source_code = true;
    }

    const FunctionStats& stats = capture_data.GetFunctionStatsOrDefault(instrumented_function_id);
    // We need at least one function call to a function so that adding iterators makes sense.
    enable_iterator |= stats.count() > 0;

    if (app_->IsCaptureConnected(capture_data)) {
      enable_enable_frame_track |= !app_->IsFrameTrackEnabled(instrumented_function);
      enable_disable_frame_track |= app_->IsFrameTrackEnabled(instrumented_function);
    } else {
      enable_enable_frame_track |= !capture_data.IsFrameTrackEnabled(instrumented_function_id);
      enable_disable_frame_track |= capture_data.IsFrameTrackEnabled(instrumented_function_id);
    }
  }

  std::vector<std::vector<std::string>> menu =
      DataView::GetContextMenuWithGrouping(clicked_index, selected_indices);
  menu.begin()->push_back(std::string{kMenuActionExportEventsToCsv});

  std::vector<std::string> action_group;
  if (enable_iterator) action_group.emplace_back(std::string{kMenuActionAddIterator});
  // For now, these actions only make sense when one function is selected,
  // so we don't show them otherwise.
  if (selected_indices.size() == 1) {
    uint64_t instrumented_function_id = GetInstrumentedFunctionId(selected_indices[0]);
    const FunctionStats& stats = capture_data.GetFunctionStatsOrDefault(instrumented_function_id);
    if (stats.count() > 0) {
      action_group.insert(action_group.end(),
                          {std::string{kMenuActionJumpToFirst}, std::string{kMenuActionJumpToLast},
                           std::string{kMenuActionJumpToMin}, std::string{kMenuActionJumpToMax}});
    }
  }
  menu.insert(menu.begin(), action_group);

  action_group.clear();
  if (enable_select) action_group.emplace_back(std::string{kMenuActionSelect});
  if (enable_unselect) action_group.emplace_back(std::string{kMenuActionUnselect});
  if (enable_disassembly) action_group.emplace_back(std::string{kMenuActionDisassembly});
  if (enable_source_code) action_group.emplace_back(std::string{kMenuActionSourceCode});
  if (enable_enable_frame_track) {
    action_group.emplace_back(std::string{kMenuActionEnableFrameTrack});
  }
  if (enable_disable_frame_track) {
    action_group.emplace_back(std::string{kMenuActionDisableFrameTrack});
  }
  menu.insert(menu.begin(), action_group);

  return menu;
}

void LiveFunctionsDataView::OnIteratorRequested(const std::vector<int>& selection) {
  for (int i : selection) {
    uint64_t instrumented_function_id = GetInstrumentedFunctionId(i);
    const FunctionInfo* instrumented_function = GetFunctionInfoFromRow(i);
    const FunctionStats& stats =
        app_->GetCaptureData().GetFunctionStatsOrDefault(instrumented_function_id);
    if (stats.count() > 0) {
      live_functions_->AddIterator(instrumented_function_id, instrumented_function);
      metrics_uploader_->SendLogEvent(orbit_metrics_uploader::OrbitLogEvent::ORBIT_ITERATOR_ADD);
    }
  }
}

void LiveFunctionsDataView::OnJumpToRequested(const std::string& action,
                                              const std::vector<int>& selection) {
  ORBIT_CHECK(selection.size() == 1);
  auto function_id = GetInstrumentedFunctionId(selection[0]);
  if (action == kMenuActionJumpToFirst) {
    app_->JumpToTimerAndZoom(function_id, AppInterface::JumpToTimerMode::kFirst);
  } else if (action == kMenuActionJumpToLast) {
    app_->JumpToTimerAndZoom(function_id, AppInterface::JumpToTimerMode::kLast);
  } else if (action == kMenuActionJumpToMin) {
    app_->JumpToTimerAndZoom(function_id, AppInterface::JumpToTimerMode::kMin);
  } else if (action == kMenuActionJumpToMax) {
    app_->JumpToTimerAndZoom(function_id, AppInterface::JumpToTimerMode::kMax);
  }
}

void LiveFunctionsDataView::OnExportEventsToCsvRequested(const std::vector<int>& selection) {
  auto send_error = [&](const std::string& error_msg) {
    app_->SendErrorToUi("Export all events to CSV", error_msg);
  };

  std::string file_path = app_->GetSaveFile(".csv");
  if (file_path.empty()) return;

  ErrorMessageOr<orbit_base::unique_fd> result = orbit_base::OpenFileForWriting(file_path);
  if (result.has_error()) {
    send_error(
        absl::StrFormat("Failed to open \"%s\" file: %s", file_path, result.error().message()));
    return;
  }
  const orbit_base::unique_fd& fd = result.value();

  // Write header line
  constexpr const char* kFieldSeparator = ",";
  constexpr const char* kLineSeparator = "\r\n";
  constexpr size_t kNumColumns = 5;
  const std::array<std::string, kNumColumns> kNames{"Name", "Thread", "Start", "End",
                                                    "Duration (ns)"};
  std::string header_line = absl::StrJoin(
      kNames, kFieldSeparator,
      [](std::string* out, const std::string& name) { out->append(FormatValueForCsv(name)); });
  header_line.append(kLineSeparator);
  auto write_result = orbit_base::WriteFully(fd, header_line);
  if (write_result.has_error()) {
    send_error(
        absl::StrFormat("Error writing to \"%s\": %s", file_path, write_result.error().message()));
    return;
  }

  for (int row : selection) {
    const FunctionInfo& function = *GetFunctionInfoFromRow(row);
    std::string function_name = orbit_client_data::function_utils::GetDisplayName(function);

    const uint64_t function_id = GetInstrumentedFunctionId(row);
    const CaptureData& capture_data = app_->GetCaptureData();
    for (const TimerInfo* timer : app_->GetAllTimersForHookedFunction(function_id)) {
      std::string line;
      line.append(FormatValueForCsv(function_name));
      line.append(kFieldSeparator);
      line.append(FormatValueForCsv(absl::StrFormat(
          "%s [%lu]", capture_data.GetThreadName(timer->thread_id()), timer->thread_id())));
      line.append(kFieldSeparator);
      line.append(FormatValueForCsv(absl::StrFormat("%lu", timer->start())));
      line.append(kFieldSeparator);
      line.append(FormatValueForCsv(absl::StrFormat("%lu", timer->end())));
      line.append(kFieldSeparator);
      line.append(FormatValueForCsv(absl::StrFormat("%lu", timer->end() - timer->start())));
      line.append(kLineSeparator);

      auto write_result = orbit_base::WriteFully(fd, line);
      if (write_result.has_error()) {
        send_error(absl::StrFormat("Error writing to \"%s\": %s", file_path,
                                   write_result.error().message()));
        return;
      }
    }
  }
}

void LiveFunctionsDataView::DoFilter() {
  if (!app_->HasCaptureData()) {
    ORBIT_CHECK(functions_.empty());
    return;
  }
  std::vector<uint64_t> indices;

  std::vector<std::string> tokens = absl::StrSplit(absl::AsciiStrToLower(filter_), ' ');

  for (const auto& entry : functions_) {
    uint64_t function_id = entry.first;
    const FunctionInfo& function = entry.second;
    std::string name =
        absl::AsciiStrToLower(orbit_client_data::function_utils::GetDisplayName(function));

    bool match = true;

    for (std::string& filter_token : tokens) {
      if (name.find(filter_token) == std::string::npos) {
        match = false;
        break;
      }
    }

    if (match) {
      indices.push_back(function_id);
    }
  }

  indices_ = std::move(indices);

  // Filter drawn textboxes
  absl::flat_hash_set<uint64_t> visible_function_ids;
  for (size_t i = 0; i < indices_.size(); ++i) {
    visible_function_ids.insert(GetInstrumentedFunctionId(i));
  }
  app_->SetVisibleFunctionIds(std::move(visible_function_ids));
}

void LiveFunctionsDataView::AddFunction(uint64_t function_id,
                                        orbit_client_protos::FunctionInfo function_info) {
  functions_.insert_or_assign(function_id, std::move(function_info));
  indices_.push_back(function_id);
  timer_durations_.insert_or_assign(function_id, GetFunctionTimerDurations(function_id));
}

void LiveFunctionsDataView::OnDataChanged() {
  functions_.clear();
  indices_.clear();
<<<<<<< HEAD
  timer_durations_.clear();
  app_->ShowHistogram({}, "");
=======
  app_->ShowHistogram({}, "", orbit_grpc_protos::kInvalidFunctionId);
>>>>>>> 92af4adf

  if (!app_->HasCaptureData()) {
    DataView::OnDataChanged();
    return;
  }

  const absl::flat_hash_map<uint64_t, orbit_grpc_protos::InstrumentedFunction>&
      instrumented_functions = app_->GetCaptureData().instrumented_functions();
  for (const auto& [function_id, instrumented_function] : instrumented_functions) {
    const ModuleManager* module_manager = app_->GetModuleManager();
    const FunctionInfo* function_info_from_capture_data =
        orbit_client_data::FindFunctionByModulePathBuildIdAndOffset(
            *module_manager, instrumented_function.file_path(),
            instrumented_function.file_build_id(), instrumented_function.file_offset());

    // This could happen because module has not yet been updated, it also
    // happens when loading capture. In which case we will try to construct
    // function info from instrumented function
    std::optional<FunctionInfo> function_info;
    if (function_info_from_capture_data == nullptr) {
      function_info = CreateFunctionInfoFromInstrumentedFunction(instrumented_function);
    } else {
      function_info = *function_info_from_capture_data;
    }

    if (!function_info.has_value()) {
      return;
    }

    AddFunction(function_id, std::move(*function_info));
  }

  DataView::OnDataChanged();
}

void LiveFunctionsDataView::OnTimer() {
  if (app_->IsCapturing()) {
    OnSort(sorting_column_, {});
  }
}

void LiveFunctionsDataView::OnRefresh(const std::vector<int>& visible_selected_indices,
                                      const RefreshMode& mode) {
  if (mode == RefreshMode::kOnFilter || mode == RefreshMode::kOnSort) {
    UpdateHighlightedFunctionId(visible_selected_indices);
  }
  if (mode != RefreshMode::kOnSort) {
    UpdateHistogram(visible_selected_indices);
  }
}

uint64_t LiveFunctionsDataView::GetInstrumentedFunctionId(uint32_t row) const {
  ORBIT_CHECK(row < indices_.size());
  return indices_[row];
}

const FunctionInfo* LiveFunctionsDataView::GetFunctionInfoFromRow(int row) {
  ORBIT_CHECK(static_cast<unsigned int>(row) < indices_.size());
  ORBIT_CHECK(functions_.find(indices_[row]) != functions_.end());
  return &functions_.at(indices_[row]);
}

std::optional<int> LiveFunctionsDataView::GetRowFromFunctionId(uint64_t function_id) {
  for (size_t function_row = 0; function_row < indices_.size(); function_row++) {
    if (indices_[function_row] == function_id) {
      return function_row;
    }
  }
  return std::nullopt;
}

std::optional<FunctionInfo> LiveFunctionsDataView::CreateFunctionInfoFromInstrumentedFunction(
    const InstrumentedFunction& instrumented_function) {
  const ModuleData* module_data = app_->GetModuleByPathAndBuildId(
      instrumented_function.file_path(), instrumented_function.file_build_id());
  if (module_data == nullptr) {
    return std::nullopt;
  }

  FunctionInfo result;
  result.set_name(instrumented_function.function_name());
  result.set_pretty_name(llvm::demangle(instrumented_function.function_name()));
  result.set_module_path(instrumented_function.file_path());
  result.set_module_build_id(instrumented_function.file_build_id());
  result.set_address(module_data->load_bias() + instrumented_function.file_offset());
  // size is unknown

  return result;
}

}  // namespace orbit_data_views<|MERGE_RESOLUTION|>--- conflicted
+++ resolved
@@ -155,33 +155,23 @@
 
 void LiveFunctionsDataView::UpdateHistogram() { UpdateHistogram(GetVisibleSelectedIndices()); }
 
-<<<<<<< HEAD
+void LiveFunctionsDataView::UpdateHistogram(const std::vector<int>& visible_selected_indices) {
   std::vector<uint64_t>* timer_durations = nullptr;
-=======
-void LiveFunctionsDataView::UpdateHistogram(const std::vector<int>& visible_selected_indices) {
-  std::vector<uint64_t> timer_durations;
->>>>>>> 92af4adf
   std::string function_name;
   uint64_t function_id = orbit_grpc_protos::kInvalidFunctionId;
   if (!visible_selected_indices.empty()) {
     const FunctionInfo& function = *GetFunctionInfoFromRow(visible_selected_indices[0]);
     function_name = orbit_client_data::function_utils::GetDisplayName(function);
-<<<<<<< HEAD
-    timer_durations = &timer_durations_.at(indices_[rows[0]]);
-  }
-  app_->ShowHistogram(timer_durations, function_name);
-=======
-    timer_durations = GetFunctionTimerDurations(visible_selected_indices[0]);
     function_id = indices_[visible_selected_indices[0]];
-  }
-  app_->ShowHistogram(std::move(timer_durations), function_name, function_id);
+    timer_durations = &timer_durations_.at(function_id);
+  }
+  app_->ShowHistogram(timer_durations, function_name, function_id);
 }
 
 void LiveFunctionsDataView::OnSelect(const std::vector<int>& rows) {
   UpdateHighlightedFunctionId(rows);
   UpdateSelectedFunctionId();
   UpdateHistogram();
->>>>>>> 92af4adf
 }
 
 #define ORBIT_FUNC_SORT(Member)                                                         \
@@ -460,14 +450,10 @@
 }
 
 void LiveFunctionsDataView::OnDataChanged() {
+  app_->ShowHistogram({}, "", orbit_grpc_protos::kInvalidFunctionId);
   functions_.clear();
   indices_.clear();
-<<<<<<< HEAD
   timer_durations_.clear();
-  app_->ShowHistogram({}, "");
-=======
-  app_->ShowHistogram({}, "", orbit_grpc_protos::kInvalidFunctionId);
->>>>>>> 92af4adf
 
   if (!app_->HasCaptureData()) {
     DataView::OnDataChanged();
