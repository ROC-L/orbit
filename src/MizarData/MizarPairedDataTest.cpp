--- conflicted
+++ resolved
@@ -117,25 +117,14 @@
 
   callstack_data->AddCallstackEvent({*kCaptureStart, kCompleteCallstackId, *kTID});
   callstack_data->AddCallstackEvent(
-<<<<<<< HEAD
-      {*(kCaptureStart + kRelativeTime1), kCompleteCallstackId, *kTID});
-  callstack_data->AddCallstackEvent(
-      {*(kCaptureStart + kRelativeTime3), kInCompleteCallstackId, *kTID});
-  callstack_data->AddCallstackEvent(
-      {*(kCaptureStart + kRelativeTime4), kAnotherCompleteCallstackId, *kAnotherTID});
-
-  callstack_data->AddCallstackEvent(
-      {*(kCaptureStart + kRelativeTimeTooLate), kAnotherCompleteCallstackId, *kNamelessTID});
-=======
-      {Add(kCaptureStart, kRelativeTime1)->value, kCompleteCallstackId, *kTID});
-  callstack_data->AddCallstackEvent(
-      {Add(kCaptureStart, kRelativeTime3)->value, kInCompleteCallstackId, *kTID});
-  callstack_data->AddCallstackEvent(
-      {Add(kCaptureStart, kRelativeTime4)->value, kAnotherCompleteCallstackId, *kAnotherTID});
-
-  callstack_data->AddCallstackEvent({Add(kCaptureStart, kRelativeTimeTooLate)->value,
-                                     kAnotherCompleteCallstackId, *kNamelessTID});
->>>>>>> a87fb423
+      {*Add(kCaptureStart, kRelativeTime1), kCompleteCallstackId, *kTID});
+  callstack_data->AddCallstackEvent(
+      {*Add(kCaptureStart, kRelativeTime3), kInCompleteCallstackId, *kTID});
+  callstack_data->AddCallstackEvent(
+      {*Add(kCaptureStart, kRelativeTime4), kAnotherCompleteCallstackId, *kAnotherTID});
+
+  callstack_data->AddCallstackEvent(
+      {*Add(kCaptureStart, kRelativeTimeTooLate), kAnotherCompleteCallstackId, *kNamelessTID});
 
   return callstack_data;
 }();
@@ -262,19 +251,11 @@
   MizarPairedDataTmpl<MockMizarData, MockFrameTrackManager> mizar_paired_data(std::move(data_),
                                                                               kAddressToId);
   std::vector<RelativeTimeNs> actual_active_invocation_times =
-<<<<<<< HEAD
       mizar_paired_data.ActiveInvocationTimes({kTID, kAnotherTID}, FrameTrackId(ScopeId(1)),
                                               RelativeTimeNs(0),
                                               RelativeTimeNs(std::numeric_limits<uint64_t>::max()));
-  EXPECT_THAT(actual_active_invocation_times,
-              ElementsAre(kSamplingPeriod * uint64_t{2}, kSamplingPeriod * uint64_t{2}));
-=======
-      mizar_paired_data.ActiveInvocationTimes(
-          {kTID, kAnotherTID}, FrameTrackId(ScopeId(1)), MakeRelativeTimeNs(0),
-          MakeRelativeTimeNs(std::numeric_limits<uint64_t>::max()));
   EXPECT_THAT(actual_active_invocation_times, ElementsAre(Times(kSamplingPeriod, uint64_t{2}),
                                                           Times(kSamplingPeriod, uint64_t{2})));
->>>>>>> a87fb423
 }
 
 TEST_F(MizarPairedDataTest, TidToNamesIsCorrect) {
