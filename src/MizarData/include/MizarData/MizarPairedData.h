// Copyright (c) 2022 The Orbit Authors. All rights reserved.
// Use of this source code is governed by a BSD-style license that can be
// found in the LICENSE file.

#ifndef MIZAR_DATA_MIZAR_PAIRED_DATA_H_
#define MIZAR_DATA_MIZAR_PAIRED_DATA_H_

#include <absl/container/flat_hash_map.h>
#include <absl/container/flat_hash_set.h>

#include <algorithm>
#include <cstdint>
#include <functional>
#include <iterator>
#include <memory>
#include <numeric>
#include <utility>
#include <variant>
#include <vector>

#include "ClientData/CallstackData.h"
#include "ClientData/CallstackEvent.h"
#include "ClientData/ScopeId.h"
#include "ClientData/ScopeInfo.h"
#include "ClientProtos/capture_data.pb.h"
#include "GrpcProtos/capture.pb.h"
#include "MizarBase/SampledFunctionId.h"
#include "MizarBase/ThreadId.h"
#include "MizarBase/Time.h"
#include "MizarData/FrameTrack.h"
#include "MizarData/FrameTrackManager.h"
#include "MizarData/MizarDataProvider.h"
#include "OrbitBase/ThreadConstants.h"

namespace orbit_mizar_data {

// This class represents the data loaded from a capture that has been made aware of its counterpart
// it will be compared against. In particular, it is aware of the functions that has been sampled in
// the other capture. Also, it is aware of the sampled function ids assigned to the functions.
template <typename Data, typename FrameTracks>
class MizarPairedDataTmpl {
  using SFID = ::orbit_mizar_base::SFID;
  using TID = ::orbit_mizar_base::TID;
  using ScopeId = ::orbit_client_data::ScopeId;
  using RelativeTimeNs = ::orbit_mizar_base::RelativeTimeNs;
  using TimestampNs = ::orbit_mizar_base::TimestampNs;

 public:
  MizarPairedDataTmpl(std::unique_ptr<Data> data,
                      absl::flat_hash_map<uint64_t, SFID> address_to_sfid)
      : data_(std::move(data)),
        address_to_sfid_(std::move(address_to_sfid)),
        frame_tracks_(data_.get()) {
    SetThreadNamesAndCallstackCounts();
  }

  // The function estimates how much of CPU-time has been actually spent by the threads in `tids`
  // during each of the frames. scope-id is used as a frame-track. This time does not include the
  // time the process was waiting, de-scheduled, or the VM itself was de-scheduled. The estimate is
  // obtained via counting how many callstack samples have been obtained during each frame and then
  // multiplying the counter by the sampling period.
  [[nodiscard]] std::vector<RelativeTimeNs> ActiveInvocationTimes(
      const absl::flat_hash_set<TID>& tids, FrameTrackId frame_track_id,
      RelativeTimeNs min_relative_time, RelativeTimeNs max_relative_time) const {
    const auto [min_timestamp_ns, max_timestamp_ns] =
        RelativeToAbsoluteTimestampRange(min_relative_time, max_relative_time);
    const std::vector<TimestampNs> frame_starts =
        GetFrameStarts(frame_track_id, min_timestamp_ns, max_timestamp_ns);
    if (frame_starts.size() < 2) return {};

    const RelativeTimeNs sampling_period = data_->GetNominalSamplingPeriodNs();

    std::vector<RelativeTimeNs> result;
    for (size_t i = 0; i + 1 < frame_starts.size(); ++i) {
      const uint64_t callstack_count = std::transform_reduce(
          std::begin(tids), std::end(tids), uint64_t{0}, std::plus<>(),
          [this, i, &frame_starts](const TID tid) {
            return CallstackSamplesCount(tid, frame_starts[i], frame_starts[i + 1]);
          });

      result.push_back(Times(sampling_period, callstack_count));
    }
    return result;
  }

  [[nodiscard]] const absl::flat_hash_map<TID, std::string>& TidToNames() const {
    return tid_to_names_;
  }

  [[nodiscard]] const absl::flat_hash_map<TID, uint64_t>& TidToCallstackSampleCounts() const {
    return tid_to_callstack_samples_counts_;
  }

  [[nodiscard]] absl::flat_hash_map<FrameTrackId, FrameTrackInfo> GetFrameTracks() const {
    return frame_tracks_.GetFrameTracks();
  }

  [[nodiscard]] std::vector<TimestampNs> GetFrameStarts(FrameTrackId id, TimestampNs min_start,
                                                        TimestampNs max_start) const {
    return frame_tracks_.GetFrameStarts(id, min_start, max_start);
  }

  // Action is a void callable that takes a single argument of type
  // `const std::vector<uint64_t>` representing a callstack sample, each element of the vector is a
  // sampled function id.
  // `min_relative_timestamp_ns` and `max_relative_timestamp_ns` are the nanoseconds elapsed since
  // capture start.
  template <typename Action>
  void ForEachCallstackEvent(TID tid, RelativeTimeNs min_relative_timestamp,
                             RelativeTimeNs max_relative_timestamp, Action&& action) const {
    auto action_on_callstack_events =
        [this, &action](const orbit_client_data::CallstackEvent& event) -> void {
      const orbit_client_data::CallstackInfo* callstack =
          GetCallstackData().GetCallstack(event.callstack_id());
      const std::vector<SFID> sfids = CallstackWithSFIDs(callstack);
      std::invoke(std::forward<Action>(action), sfids);
    };

    const auto [min_timestamp_ns, max_timestamp_ns] =
        RelativeToAbsoluteTimestampRange(min_relative_timestamp, max_relative_timestamp);
    ForEachCallstackEventOfTidInTimeRange(tid, min_timestamp_ns, max_timestamp_ns,
                                          action_on_callstack_events);
  }

  [[nodiscard]] RelativeTimeNs CaptureDurationNs() const {
<<<<<<< HEAD
    return orbit_mizar_base::TimestampNs(GetCallstackData().max_time()) -
           data_->GetCaptureStartTimestampNs();
=======
    return Sub(orbit_mizar_base::MakeTimestampNs(GetCallstackData().max_time()),
               data_->GetCaptureStartTimestampNs());
>>>>>>> a87fb423
  }

 private:
  void SetThreadNamesAndCallstackCounts() {
    const absl::flat_hash_map<uint32_t, std::string>& thread_names =
        GetCaptureData().thread_names();
    GetCallstackData().ForEachCallstackEventInTimeRange(
        0, std::numeric_limits<uint64_t>::max(),
        [this, &thread_names](const orbit_client_data::CallstackEvent& event) {
          const TID tid{event.thread_id()};
          tid_to_callstack_samples_counts_[tid]++;

          if (tid_to_names_.contains(tid)) return;

          const auto tid_to_name = thread_names.find(*tid);
          std::string thread_name = (tid_to_name != thread_names.end()) ? tid_to_name->second : "";
          tid_to_names_.try_emplace(tid, std::move(thread_name));
        });
  }

  template <typename Action>
  void ForEachCallstackEventOfTidInTimeRange(TID tid, TimestampNs min_timestamp_ns,
                                             TimestampNs max_timestamp_ns,
                                             Action&& action_on_callstack_events) const {
    GetCallstackData().ForEachCallstackEventOfTidInTimeRange(
        *tid, *min_timestamp_ns, *max_timestamp_ns, action_on_callstack_events);
  }

  [[nodiscard]] uint64_t CallstackSamplesCount(TID tid, TimestampNs min_timestamp_ns,
                                               TimestampNs max_timestamp_ns) const {
    uint64_t count = 0;
    ForEachCallstackEventOfTidInTimeRange(tid, min_timestamp_ns, max_timestamp_ns,
                                          [&count](const auto& /*callstack*/) { count++; });
    return count;
  }

  [[nodiscard]] TimestampNs ToAbsoluteTimestamp(RelativeTimeNs relative_time) const {
    return Add(data_->GetCaptureStartTimestampNs(), relative_time);
  }

  [[nodiscard]] std::pair<TimestampNs, TimestampNs> RelativeToAbsoluteTimestampRange(
      RelativeTimeNs min_relative_time, RelativeTimeNs max_relative_time) const {
    return std::make_pair(ToAbsoluteTimestamp(min_relative_time),
                          ToAbsoluteTimestamp(max_relative_time));
  }

  [[nodiscard]] std::vector<SFID> CallstackWithSFIDs(
      const orbit_client_data::CallstackInfo* callstack) const {
    if (callstack->frames().empty()) return {};
    if (callstack->type() != orbit_client_data::CallstackType::kComplete) {
      return CallstackWithSFIDs({callstack->frames()[0]});
    }
    return CallstackWithSFIDs(callstack->frames());
  }

  [[nodiscard]] std::vector<SFID> CallstackWithSFIDs(const std::vector<uint64_t>& frames) const {
    std::vector<SFID> result;
    for (const uint64_t address : frames) {
      if (auto it = address_to_sfid_.find(address); it != address_to_sfid_.end()) {
        result.push_back(it->second);
      }
    }
    return result;
  }

  [[nodiscard]] const auto& GetCaptureData() const { return data_->GetCaptureData(); }

  [[nodiscard]] const orbit_client_data::CallstackData& GetCallstackData() const {
    return GetCaptureData().GetCallstackData();
  }

  std::unique_ptr<Data> data_;
  absl::flat_hash_map<uint64_t, SFID> address_to_sfid_;
  FrameTracks frame_tracks_;
  absl::flat_hash_map<TID, std::string> tid_to_names_;
  absl::flat_hash_map<TID, uint64_t> tid_to_callstack_samples_counts_;
};

using MizarPairedData = MizarPairedDataTmpl<MizarDataProvider, FrameTrackManager>;

}  // namespace orbit_mizar_data

#endif  // MIZAR_DATA_MIZAR_PAIRED_DATA_H_<|MERGE_RESOLUTION|>--- conflicted
+++ resolved
@@ -123,13 +123,8 @@
   }
 
   [[nodiscard]] RelativeTimeNs CaptureDurationNs() const {
-<<<<<<< HEAD
-    return orbit_mizar_base::TimestampNs(GetCallstackData().max_time()) -
-           data_->GetCaptureStartTimestampNs();
-=======
-    return Sub(orbit_mizar_base::MakeTimestampNs(GetCallstackData().max_time()),
+    return Sub(orbit_mizar_base::TimestampNs(GetCallstackData().max_time()),
                data_->GetCaptureStartTimestampNs());
->>>>>>> a87fb423
   }
 
  private:
