--- conflicted
+++ resolved
@@ -1631,15 +1631,9 @@
   message_box.exec();
 }
 
-<<<<<<< HEAD
 void OrbitMainWindow::ShowHistogram(const std::vector<uint64_t>* data,
-                                    const std::string& function_name) {
-  ui->liveFunctions->ShowHistogram(data, function_name);
-=======
-void OrbitMainWindow::ShowHistogram(std::vector<uint64_t> data, const std::string& function_name,
-                                    uint64_t function_id) {
-  ui->liveFunctions->ShowHistogram(std::move(data), function_name, function_id);
->>>>>>> 92af4adf
+                                    const std::string& function_name, uint64_t function_id) {
+  ui->liveFunctions->ShowHistogram(data, function_name, function_id);
 }
 
 static std::optional<QString> TryApplyMappingAndReadSourceFile(
