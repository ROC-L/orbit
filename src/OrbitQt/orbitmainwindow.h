// Copyright (c) 2020 The Orbit Authors. All rights reserved.
// Use of this source code is governed by a BSD-style license that can be
// found in the LICENSE file.

#ifndef ORBIT_QT_ORBIT_MAIN_WINDOW_H_
#define ORBIT_QT_ORBIT_MAIN_WINDOW_H_

#include <QApplication>
#include <QCloseEvent>
#include <QEvent>
#include <QFrame>
#include <QIcon>
#include <QLabel>
#include <QMainWindow>
#include <QObject>
#include <QPoint>
#include <QPushButton>
#include <QString>
#include <QTabWidget>
#include <QTimer>
#include <QWidget>
#include <algorithm>
#include <cstdint>
#include <map>
#include <memory>
#include <optional>
#include <string>
#include <string_view>
#include <system_error>
#include <utility>
#include <vector>

#include "App.h"
#include "CallTreeView.h"
#include "ClientData/ModuleData.h"
#include "ClientProtos/capture_data.pb.h"
#include "ClientServices/ProcessManager.h"
#include "DataViews/DataView.h"
#include "DataViews/DataViewType.h"
#include "FilterPanelWidgetAction.h"
#include "GrpcProtos/process.pb.h"
#include "MainThreadExecutor.h"
#include "MainWindowInterface.h"
#include "MetricsUploader/MetricsUploader.h"
#include "OrbitBase/CrashHandler.h"
#include "SessionSetup/ServiceDeployManager.h"
#include "SessionSetup/TargetConfiguration.h"
#include "SessionSetup/TargetLabel.h"
#include "StatusListener.h"
#include "orbitglwidget.h"

namespace Ui {
class OrbitMainWindow;
}

class OrbitMainWindow final : public QMainWindow, public orbit_gl::MainWindowInterface {
  Q_OBJECT

 public:
  static constexpr int kQuitOrbitReturnCode = 0;
  static constexpr int kEndSessionReturnCode = 1;

  explicit OrbitMainWindow(orbit_session_setup::TargetConfiguration target_configuration,
                           const orbit_base::CrashHandler* crash_handler,
                           orbit_metrics_uploader::MetricsUploader* metrics_uploader = nullptr,
                           const QStringList& command_line_flags = QStringList());
  ~OrbitMainWindow() override;

  void RegisterGlWidget(OrbitGLWidget* widget) { gl_widgets_.push_back(widget); }
  void UnregisterGlWidget(OrbitGLWidget* widget) {
    const auto it = std::find(gl_widgets_.begin(), gl_widgets_.end(), widget);
    if (it != gl_widgets_.end()) {
      gl_widgets_.erase(it);
    }
  }
  void OnRefreshDataViewPanels(orbit_data_views::DataViewType type);
  void UpdatePanel(orbit_data_views::DataViewType type);

  void OnNewSamplingReport(orbit_data_views::DataView* callstack_data_view,
                           const std::shared_ptr<class SamplingReport>& sampling_report);
  void OnNewSelectionReport(orbit_data_views::DataView* callstack_data_view,
                            const std::shared_ptr<class SamplingReport>& selection_report);

  void OnNewTopDownView(std::unique_ptr<CallTreeView> top_down_view);
  void OnNewSelectionTopDownView(std::unique_ptr<CallTreeView> selection_top_down_view);

  void OnNewBottomUpView(std::unique_ptr<CallTreeView> bottom_up_view);
  void OnNewSelectionBottomUpView(std::unique_ptr<CallTreeView> selection_bottom_up_view);

  std::string OnGetSaveFileName(const std::string& extension);
  void OnSetClipboard(const std::string& text);
  void OpenCapture(const std::string& filepath);
  void OnCaptureCleared();

  Ui::OrbitMainWindow* GetUi() { return ui; }

  bool eventFilter(QObject* watched, QEvent* event) override;

  void RestoreDefaultTabLayout();

  [[nodiscard]] orbit_session_setup::TargetConfiguration ClearTargetConfiguration();

  void ShowTooltip(std::string_view message) override;
  void ShowSourceCode(
      const std::filesystem::path& file_path, size_t line_number,
      std::optional<std::unique_ptr<orbit_code_report::CodeReport>> maybe_code_report) override;
  void ShowDisassembly(const orbit_client_protos::FunctionInfo& function_info,
                       const std::string& assembly,
                       orbit_code_report::DisassemblyReport report) override;

  void AppendToCaptureLog(CaptureLogSeverity severity, absl::Duration capture_time,
                          std::string_view message) override;
  orbit_gl::MainWindowInterface::SymbolErrorHandlingResult HandleSymbolError(
      const ErrorMessage& error, const orbit_client_data::ModuleData* module) override;
  void ShowWarningWithDontShowAgainCheckboxIfNeeded(
      std::string_view title, std::string_view text,
      std::string_view dont_show_again_setting_key) override;

<<<<<<< HEAD
  void ShowHistogram(const std::vector<uint64_t>* data, const std::string& function_name) override;
=======
  void ShowHistogram(std::vector<uint64_t> data, const std::string& function_name,
                     uint64_t function_id) override;
>>>>>>> 92af4adf

 protected:
  void closeEvent(QCloseEvent* event) override;

 public slots:
  void OnFilterFunctionsTextChanged(const QString& text);
  void OnFilterTracksTextChanged(const QString& text);

 private slots:
  void on_actionOpenUserDataDirectory_triggered();
  void on_actionOpenAppDataDirectory_triggered();
  void on_actionAbout_triggered();

  void on_actionReport_Missing_Feature_triggered();
  void on_actionReport_Bug_triggered();

  void OnTimer();
  void OnLiveTabFunctionsFilterTextChanged(const QString& text);

  void on_actionOpen_Preset_triggered();
  void on_actionSave_Preset_As_triggered();

  void on_actionEnd_Session_triggered();
  void on_actionQuit_triggered();

  void on_actionToggle_Capture_triggered();
  void on_actionOpen_Capture_triggered();
  void on_actionRename_Capture_File_triggered();
  void on_actionCaptureOptions_triggered();
  void on_actionHelp_toggled(bool checked);
  void on_actionIntrospection_triggered();

  void on_actionCheckFalse_triggered();
  void on_actionStackOverflow_triggered();
  void on_actionServiceCheckFalse_triggered();
  void on_actionServiceStackOverflow_triggered();

  void on_actionSourcePathMappings_triggered();

  void on_actionSymbolsDialog_triggered();

  void OnTimerSelectionChanged(const orbit_client_protos::TimerInfo* timer_info);

 private:
  void UpdateFilePath(const std::filesystem::path& file_path);
  void StartMainTimer();
  void SetupCaptureToolbar();
  void SetupMainWindow();
  void SetupHintFrame();
  void SetupTargetLabel();
  void SetupStatusBarLogButton();
  void SetupTrackConfigurationUi();

  void SetupAccessibleNamesForAutomation();

  void SaveCurrentTabLayoutAsDefaultInMemory();

  void SaveMainWindowGeometry();
  void RestoreMainWindowGeometry();

  void CreateTabBarContextMenu(QTabWidget* tab_widget, int tab_index, const QPoint& pos);
  void UpdateCaptureStateDependentWidgets();
  void UpdateProcessConnectionStateDependentWidgets();
  void ClearCaptureFilters();

  void UpdateActiveTabsAfterSelection(bool selection_has_samples);

  QTabWidget* FindParentTabWidget(const QWidget* widget) const;

  void SetTarget(const orbit_session_setup::StadiaTarget& target);
  void SetTarget(const orbit_session_setup::LocalTarget& target);
  void SetTarget(const orbit_session_setup::FileTarget& target);

  void OnProcessListUpdated(const std::vector<orbit_grpc_protos::ProcessInfo>& processes);

  void ExecuteSymbolsDialog(std::optional<const orbit_client_data::ModuleData*> module);

  static const QString kEnableCallstackSamplingSettingKey;
  static const QString kCallstackSamplingPeriodMsSettingKey;
  static const QString kCallstackUnwindingMethodSettingKey;
  static const QString kCollectSchedulerInfoSettingKey;
  static const QString kCollectThreadStatesSettingKey;
  static const QString kTraceGpuSubmissionsSettingKey;
  static const QString kCollectMemoryInfoSettingKey;
  static const QString kEnableApiSettingKey;
  static const QString kEnableIntrospectionSettingKey;
  static const QString kDynamicInstrumentationMethodSettingKey;
  static const QString kMemorySamplingPeriodMsSettingKey;
  static const QString kMemoryWarningThresholdKbSettingKey;
  static const QString kLimitLocalMarkerDepthPerCommandBufferSettingsKey;
  static const QString kMaxLocalMarkerDepthPerCommandBufferSettingsKey;
  static const QString kMainWindowGeometrySettingKey;
  static const QString kMainWindowStateSettingKey;

  void LoadCaptureOptionsIntoApp();

  [[nodiscard]] bool ConfirmExit();
  void Exit(int return_code);

  void OnStadiaConnectionError(std::error_code error);

  void UpdateCaptureToolbarIconOpacity();

  std::optional<QString> LoadSourceCode(const std::filesystem::path& file_path);

 private:
  std::shared_ptr<MainThreadExecutor> main_thread_executor_;
  std::unique_ptr<OrbitApp> app_;
  Ui::OrbitMainWindow* ui;
  FilterPanelWidgetAction* filter_panel_action_ = nullptr;
  QTimer* main_timer_ = nullptr;
  std::vector<OrbitGLWidget*> gl_widgets_;
  std::unique_ptr<OrbitGLWidget> introspection_widget_ = nullptr;
  QFrame* hint_frame_ = nullptr;
  orbit_session_setup::TargetLabel* target_label_ = nullptr;
  QPushButton* capture_log_button_ = nullptr;

  QStringList command_line_flags_;

  // Capture toolbar.
  QIcon icon_start_capture_;
  QIcon icon_stop_capture_;
  QIcon icon_toolbar_extension_;

  QIcon icon_keyboard_arrow_left_;
  QIcon icon_keyboard_arrow_right_;

  // Status listener
  std::unique_ptr<StatusListener> status_listener_;

  struct TabWidgetLayout {
    std::vector<std::pair<QWidget*, QString>> tabs_and_titles;
    int current_index;
  };
  std::map<QTabWidget*, TabWidgetLayout> default_tab_layout_;

  orbit_session_setup::TargetConfiguration target_configuration_;

  enum class TargetProcessState { kRunning, kEnded };

  TargetProcessState target_process_state_ = TargetProcessState::kEnded;

  // This value indicates whether Orbit (Ui / OrbitQt) is connected to an OrbitService. This can
  // currently be connection to a Stadia instance (ssh tunnel via ServiceDeployManager) or a
  // connection to an OrbitService running on the local machine. If Orbit displays a capture saved
  // to a file, it is not connected and this bool is false. This is also false when the connection
  // broke.
  bool is_connected_ = false;

  orbit_metrics_uploader::MetricsUploader* metrics_uploader_;
};

#endif  // ORBIT_QT_ORBIT_MAIN_WINDOW_H_<|MERGE_RESOLUTION|>--- conflicted
+++ resolved
@@ -116,12 +116,8 @@
       std::string_view title, std::string_view text,
       std::string_view dont_show_again_setting_key) override;
 
-<<<<<<< HEAD
-  void ShowHistogram(const std::vector<uint64_t>* data, const std::string& function_name) override;
-=======
-  void ShowHistogram(std::vector<uint64_t> data, const std::string& function_name,
+  void ShowHistogram(const std::vector<uint64_t>* data, const std::string& function_name,
                      uint64_t function_id) override;
->>>>>>> 92af4adf
 
  protected:
   void closeEvent(QCloseEvent* event) override;
