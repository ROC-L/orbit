--- conflicted
+++ resolved
@@ -43,11 +43,10 @@
               (const));
 };
 
-<<<<<<< HEAD
-struct MockFrameTrackStats {
+struct FrameTrackStats {
   static inline std::vector<RelativeTimeNs> durations_fed_since_last_instantiation_ = {};
 
-  MockFrameTrackStats() { durations_fed_since_last_instantiation_.clear(); }
+  FrameTrackStats() { durations_fed_since_last_instantiation_.clear(); }
 
   void UpdateStats(uint64_t duration) {
     durations_fed_since_last_instantiation_.emplace_back(duration);
@@ -57,8 +56,6 @@
   MOCK_METHOD(uint64_t, count, (), (const));
 };
 
-=======
->>>>>>> 8a323f4d
 }  // namespace
 
 namespace orbit_mizar_models {
@@ -106,13 +103,8 @@
   absl::flat_hash_set<TID> tids = {};
   RelativeTimeNs start(123);
 
-<<<<<<< HEAD
-  FrameTrackListModelTmpl<MockPairedData, MockFrameTrackStats> model(&data, &tids, &start);
+  FrameTrackListModelTmpl<MockPairedData> model(&data, &tids, &start);
   EXPECT_EQ(model.rowCount({}), 0);
-=======
-  FrameTrackListModelTmpl<MockPairedData> model(&data, &tids, &start);
-  EXPECT_EQ(model.rowCount(), 0);
->>>>>>> 8a323f4d
 }
 
 TEST(FrameTrackListModelTest, TestDisplayTooltipAndIdRoles) {
@@ -120,11 +112,7 @@
   MockFrameTrackStats stats;
   EXPECT_CALL(data, GetFrameTracks).WillRepeatedly(Return(kFrameTracks));
 
-<<<<<<< HEAD
-  FrameTrackListModelTmpl<MockPairedData, MockFrameTrackStats> model(&data, &kTids, &kStart);
-=======
   FrameTrackListModelTmpl<MockPairedData> model(&data, &kTids, &kStart);
->>>>>>> 8a323f4d
 
   ASSERT_EQ(model.rowCount({}), kFrameTracksCount);
 
@@ -151,11 +139,6 @@
           return stats;
         }));
     std::ignore = model.data(index, Qt::ToolTipRole);
-<<<<<<< HEAD
-    EXPECT_THAT(MockFrameTrackStats::durations_fed_since_last_instantiation_,
-                UnorderedElementsAreArray(kIdToFrameInvocationTimes.at(actual_id)));
-=======
->>>>>>> 8a323f4d
   }
 }
 
